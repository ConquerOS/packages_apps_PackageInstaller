--- conflicted
+++ resolved
@@ -38,18 +38,11 @@
 import com.android.packageinstaller.permission.ui.handheld.ManageStandardPermissionsFragment;
 import com.android.packageinstaller.permission.ui.handheld.PermissionUsageFragment;
 import com.android.packageinstaller.permission.ui.wear.AppPermissionsFragmentWear;
-<<<<<<< HEAD
-import com.android.permissioncontroller.R;
-
-import java.util.Random;
-
-=======
 import com.android.packageinstaller.permission.utils.Utils;
 import com.android.permissioncontroller.R;
 
 import java.util.Random;
 
->>>>>>> 9888f5f3
 public final class ManagePermissionsActivity extends FragmentActivity {
     private static final String LOG_TAG = ManagePermissionsActivity.class.getSimpleName();
 
@@ -92,14 +85,6 @@
                                     .ManagePermissionsFragment.newInstance();
                 } else {
                     androidXFragment = ManageStandardPermissionsFragment.newInstance(sessionId);
-<<<<<<< HEAD
-                }
-                break;
-
-            case Intent.ACTION_REVIEW_PERMISSION_USAGE:
-                finish();
-                return;
-=======
                 }
                 break;
 
@@ -132,7 +117,6 @@
 
                 androidXFragment = PermissionUsageFragment.newInstance(groupName, numMillis);
             } break;
->>>>>>> 9888f5f3
 
             case Intent.ACTION_MANAGE_APP_PERMISSIONS: {
                 String packageName = getIntent().getStringExtra(Intent.EXTRA_PACKAGE_NAME);
