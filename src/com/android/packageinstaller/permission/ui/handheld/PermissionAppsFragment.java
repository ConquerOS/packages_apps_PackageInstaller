--- conflicted
+++ resolved
@@ -38,10 +38,7 @@
 import com.android.packageinstaller.permission.model.PermissionApps;
 import com.android.packageinstaller.permission.model.PermissionApps.Callback;
 import com.android.packageinstaller.permission.model.PermissionApps.PermissionApp;
-<<<<<<< HEAD
-=======
 import com.android.packageinstaller.permission.model.PermissionUsages;
->>>>>>> 61718c45
 import com.android.packageinstaller.permission.utils.Utils;
 import com.android.permissioncontroller.R;
 import com.android.settingslib.HelpUtils;
@@ -196,13 +193,6 @@
         boolean isTelevision = DeviceUtils.isTelevision(context);
 
         PreferenceCategory allowed = (PreferenceCategory) findPreference("allowed");
-<<<<<<< HEAD
-        PreferenceCategory denied = (PreferenceCategory) findPreference("denied");
-
-        allowed.setOrderingAsAdded(true);
-        denied.setOrderingAsAdded(true);
-
-=======
         PreferenceCategory allowedForeground = findPreference("allowed_foreground");
         PreferenceCategory denied = (PreferenceCategory) findPreference("denied");
 
@@ -210,7 +200,6 @@
         allowedForeground.setOrderingAsAdded(true);
         denied.setOrderingAsAdded(true);
 
->>>>>>> 61718c45
         Map<String, Preference> existingPrefs = new ArrayMap<>();
         int numPreferences = allowed.getPreferenceCount();
         for (int i = 0; i < numPreferences; i++) {
@@ -218,15 +207,12 @@
             existingPrefs.put(preference.getKey(), preference);
         }
         allowed.removeAll();
-<<<<<<< HEAD
-=======
         numPreferences = allowedForeground.getPreferenceCount();
         for (int i = 0; i < numPreferences; i++) {
             Preference preference = allowedForeground.getPreference(i);
             existingPrefs.put(preference.getKey(), preference);
         }
         allowedForeground.removeAll();
->>>>>>> 61718c45
         numPreferences = denied.getPreferenceCount();
         for (int i = 0; i < numPreferences; i++) {
             Preference preference = denied.getPreference(i);
@@ -278,13 +264,6 @@
                 continue;
             }
 
-<<<<<<< HEAD
-            PreferenceCategory category = app.areRuntimePermissionsGranted() ? allowed : denied;
-
-            if (existingPref != null) {
-                if (existingPref instanceof PermissionControlPreference) {
-                    ((PermissionControlPreference) existingPref).setGroupSummary(group);
-=======
             PreferenceCategory category = null;
             if (group.areRuntimePermissionsGranted()) {
                 if (!group.hasPermissionWithBackgroundMode()
@@ -302,7 +281,6 @@
                 if (existingPref instanceof PermissionControlPreference) {
                     setPreferenceSummary(group, (PermissionControlPreference) existingPref,
                             context);
->>>>>>> 61718c45
                 }
                 category.addPreference(existingPref);
                 continue;
@@ -314,11 +292,7 @@
             pref.setTitle(Utils.getFullAppLabel(app.getAppInfo(), context));
             pref.setEllipsizeEnd();
             pref.useSmallerIcon();
-<<<<<<< HEAD
-            pref.setGroupSummary(group);
-=======
             setPreferenceSummary(group, pref, context);
->>>>>>> 61718c45
 
             if (isSystemApp && isTelevision) {
                 if (mExtraScreen == null) {
@@ -369,14 +343,11 @@
             empty.setTitle(getString(R.string.no_apps_allowed));
             allowed.addPreference(empty);
         }
-<<<<<<< HEAD
-=======
         if (allowedForeground.getPreferenceCount() == 0) {
             findPreference("allowed_foreground").setVisible(false);
         } else {
             findPreference("allowed_foreground").setVisible(true);
         }
->>>>>>> 61718c45
         if (denied.getPreferenceCount() == 0) {
             Preference empty = new Preference(context);
             empty.setTitle(getString(R.string.no_apps_denied));
@@ -390,8 +361,6 @@
         }
     }
 
-<<<<<<< HEAD
-=======
     private void setPreferenceSummary(AppPermissionGroup group, PermissionControlPreference pref,
             Context context) {
         String lastAccessStr = Utils.getAbsoluteLastUsageString(context,
@@ -403,7 +372,6 @@
         }
     }
 
->>>>>>> 61718c45
     public static class SystemAppsFragment extends PermissionsFrameFragment implements Callback {
         PermissionAppsFragment mOuterFragment;
 
