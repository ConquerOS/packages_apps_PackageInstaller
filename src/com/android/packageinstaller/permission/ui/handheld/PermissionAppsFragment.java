/*
 * Copyright (C) 2015 The Android Open Source Project
 *
 * Licensed under the Apache License, Version 2.0 (the "License");
 * you may not use this file except in compliance with the License.
 * You may obtain a copy of the License at
 *
 *      http://www.apache.org/licenses/LICENSE-2.0
 *
 * Unless required by applicable law or agreed to in writing, software
 * distributed under the License is distributed on an "AS IS" BASIS,
 * WITHOUT WARRANTIES OR CONDITIONS OF ANY KIND, either express or implied.
 * See the License for the specific language governing permissions and
 * limitations under the License.
 */
package com.android.packageinstaller.permission.ui.handheld;

import static com.android.packageinstaller.Constants.EXTRA_SESSION_ID;
import static com.android.packageinstaller.Constants.INVALID_SESSION_ID;
import static com.android.packageinstaller.PermissionControllerStatsLog.PERMISSION_APPS_FRAGMENT_VIEWED;
import static com.android.packageinstaller.PermissionControllerStatsLog.PERMISSION_APPS_FRAGMENT_VIEWED__CATEGORY__ALLOWED;
import static com.android.packageinstaller.PermissionControllerStatsLog.PERMISSION_APPS_FRAGMENT_VIEWED__CATEGORY__ALLOWED_FOREGROUND;
import static com.android.packageinstaller.PermissionControllerStatsLog.PERMISSION_APPS_FRAGMENT_VIEWED__CATEGORY__DENIED;
import static com.android.packageinstaller.PermissionControllerStatsLog.PERMISSION_APPS_FRAGMENT_VIEWED__CATEGORY__UNDEFINED;

import android.app.ActionBar;
import android.content.Context;
import android.content.Intent;
import android.graphics.drawable.Drawable;
import android.os.Bundle;
import android.util.ArrayMap;
import android.util.Log;
import android.view.Menu;
import android.view.MenuInflater;
import android.view.MenuItem;
import android.view.View;

import androidx.annotation.NonNull;
import androidx.fragment.app.Fragment;
import androidx.preference.Preference;
import androidx.preference.PreferenceCategory;
import androidx.preference.PreferenceScreen;
import androidx.preference.SwitchPreferenceCompat;

import com.android.packageinstaller.DeviceUtils;
import com.android.packageinstaller.PermissionControllerStatsLog;
import com.android.packageinstaller.permission.model.AppPermissionGroup;
import com.android.packageinstaller.permission.model.PermissionApps;
import com.android.packageinstaller.permission.model.PermissionApps.Callback;
import com.android.packageinstaller.permission.model.PermissionApps.PermissionApp;
<<<<<<< HEAD
=======
import com.android.packageinstaller.permission.model.PermissionUsages;
>>>>>>> 9888f5f3
import com.android.packageinstaller.permission.utils.Utils;
import com.android.permissioncontroller.R;
import com.android.settingslib.HelpUtils;

import java.text.Collator;
import java.util.ArrayList;
import java.util.Map;
import java.util.Random;

/**
 * Show and manage apps which request a single permission group.
 *
 * <p>Shows a list of apps which request at least on permission of this group.
 */
public final class PermissionAppsFragment extends SettingsWithLargeHeader implements Callback {

    private static final String KEY_SHOW_SYSTEM_PREFS = "_showSystem";
    private static final String CREATION_LOGGED_SYSTEM_PREFS = "_creationLogged";
    private static final String KEY_FOOTER = "_footer";
    private static final String LOG_TAG = "PermissionAppsFragment";

    private static final String SHOW_SYSTEM_KEY = PermissionAppsFragment.class.getName()
            + KEY_SHOW_SYSTEM_PREFS;

    private static final String CREATION_LOGGED = PermissionAppsFragment.class.getName()
            + CREATION_LOGGED_SYSTEM_PREFS;

    /**
     * @return A new fragment
     */
    public static PermissionAppsFragment newInstance(String permissionName, long sessionId) {
        return setPermissionNameAndSessionId(
                new PermissionAppsFragment(), permissionName, sessionId);
    }

    private static <T extends Fragment> T setPermissionNameAndSessionId(
            T fragment, String permissionName, long sessionId) {
        Bundle arguments = new Bundle();
        arguments.putString(Intent.EXTRA_PERMISSION_NAME, permissionName);
        arguments.putLong(EXTRA_SESSION_ID, sessionId);
        fragment.setArguments(arguments);
        return fragment;
    }

    private PermissionApps mPermissionApps;

    private PreferenceScreen mExtraScreen;

    private boolean mShowSystem;
    private boolean mCreationLogged;
    private boolean mHasSystemApps;
    private MenuItem mShowSystemMenu;
    private MenuItem mHideSystemMenu;

    private Callback mOnPermissionsLoadedListener;

    private Collator mCollator;

    @Override
    public void onCreate(Bundle savedInstanceState) {
        super.onCreate(savedInstanceState);

        if (savedInstanceState != null) {
            mShowSystem = savedInstanceState.getBoolean(SHOW_SYSTEM_KEY);
            mCreationLogged = savedInstanceState.getBoolean(CREATION_LOGGED);
        }

        setLoading(true /* loading */, false /* animate */);
        setHasOptionsMenu(true);
        final ActionBar ab = getActivity().getActionBar();
        if (ab != null) {
            ab.setDisplayHomeAsUpEnabled(true);
        }

        String groupName = getArguments().getString(Intent.EXTRA_PERMISSION_NAME);
        mPermissionApps = new PermissionApps(getActivity(), groupName, this);
        mPermissionApps.refresh(true);

        mCollator = Collator.getInstance(
                getContext().getResources().getConfiguration().getLocales().get(0));

        addPreferencesFromResource(R.xml.allowed_denied);
    }

    @Override
    public void onSaveInstanceState(Bundle outState) {
        super.onSaveInstanceState(outState);

        outState.putBoolean(SHOW_SYSTEM_KEY, mShowSystem);
        outState.putBoolean(CREATION_LOGGED, mCreationLogged);
    }

    @Override
    public void onResume() {
        super.onResume();
        mPermissionApps.refresh(true);
    }

    @Override
    public void onCreateOptionsMenu(Menu menu, MenuInflater inflater) {
        super.onCreateOptionsMenu(menu, inflater);

        if (mHasSystemApps) {
            mShowSystemMenu = menu.add(Menu.NONE, MENU_SHOW_SYSTEM, Menu.NONE,
                    R.string.menu_show_system);
            mHideSystemMenu = menu.add(Menu.NONE, MENU_HIDE_SYSTEM, Menu.NONE,
                    R.string.menu_hide_system);
            updateMenu();
        }

        HelpUtils.prepareHelpMenuItem(getActivity(), menu, R.string.help_app_permissions,
                getClass().getName());
    }

    @Override
    public boolean onOptionsItemSelected(MenuItem item) {
        switch (item.getItemId()) {
            case android.R.id.home:
                getActivity().finish();
                return true;
            case MENU_SHOW_SYSTEM:
            case MENU_HIDE_SYSTEM:
                mShowSystem = item.getItemId() == MENU_SHOW_SYSTEM;
                if (mPermissionApps.getApps() != null) {
                    onPermissionsLoaded(mPermissionApps);
                }
                updateMenu();
                break;
        }
        return super.onOptionsItemSelected(item);
    }

    private void updateMenu() {
        mShowSystemMenu.setVisible(!mShowSystem);
        mHideSystemMenu.setVisible(mShowSystem);
    }

    @Override
    public void onViewCreated(View view, Bundle savedInstanceState) {
        super.onViewCreated(view, savedInstanceState);
        bindUi(this, mPermissionApps,
                getArguments().getString(Intent.EXTRA_PERMISSION_NAME));
    }

    private static void bindUi(SettingsWithLargeHeader fragment, PermissionApps permissionApps,
            @NonNull String groupName) {
        final Drawable icon = permissionApps.getIcon();
        final CharSequence label = permissionApps.getFullLabel();

        fragment.setHeader(icon, label, null, null, true);
        fragment.setSummary(Utils.getPermissionGroupDescriptionString(fragment.getActivity(),
                groupName, permissionApps.getDescription()), null);

        final ActionBar ab = fragment.getActivity().getActionBar();
        if (ab != null) {
            ab.setTitle(label);
        }
    }

    private void setOnPermissionsLoadedListener(Callback callback) {
        mOnPermissionsLoadedListener = callback;
    }

    @Override
    public void onPermissionsLoaded(PermissionApps permissionApps) {
        Context context = getPreferenceManager().getContext();

        if (context == null || getActivity() == null) {
            return;
        }

        boolean isTelevision = DeviceUtils.isTelevision(context);

        PreferenceCategory allowed = (PreferenceCategory) findPreference("allowed");
        PreferenceCategory allowedForeground = findPreference("allowed_foreground");
        PreferenceCategory denied = (PreferenceCategory) findPreference("denied");

        allowed.setOrderingAsAdded(true);
        allowedForeground.setOrderingAsAdded(true);
        denied.setOrderingAsAdded(true);

        Map<String, Preference> existingPrefs = new ArrayMap<>();
        int numPreferences = allowed.getPreferenceCount();
        for (int i = 0; i < numPreferences; i++) {
            Preference preference = allowed.getPreference(i);
            existingPrefs.put(preference.getKey(), preference);
        }
        allowed.removeAll();
        numPreferences = allowedForeground.getPreferenceCount();
        for (int i = 0; i < numPreferences; i++) {
            Preference preference = allowedForeground.getPreference(i);
            existingPrefs.put(preference.getKey(), preference);
        }
        allowedForeground.removeAll();
        numPreferences = denied.getPreferenceCount();
        for (int i = 0; i < numPreferences; i++) {
            Preference preference = denied.getPreference(i);
            existingPrefs.put(preference.getKey(), preference);
        }
        denied.removeAll();
        if (mExtraScreen != null) {
            for (int i = 0, n = mExtraScreen.getPreferenceCount(); i < n; i++) {
                Preference preference = mExtraScreen.getPreference(i);
                existingPrefs.put(preference.getKey(), preference);
            }
            mExtraScreen.removeAll();
        }

        mHasSystemApps = false;
        boolean menuOptionsInvalided = false;
        boolean hasPermissionWithBackgroundMode = false;

        ArrayList<PermissionApp> sortedApps = new ArrayList<>(permissionApps.getApps());
        sortedApps.sort((x, y) -> {
            int result = mCollator.compare(x.getLabel(), y.getLabel());
            if (result == 0) {
                result = x.getUid() - y.getUid();
            }
            return result;
        });

        long viewIdForLogging = new Random().nextLong();
        long sessionId = getArguments().getLong(EXTRA_SESSION_ID, INVALID_SESSION_ID);

        for (int i = 0; i < sortedApps.size(); i++) {
            PermissionApp app = sortedApps.get(i);
            AppPermissionGroup group = app.getPermissionGroup();

            hasPermissionWithBackgroundMode =
                    hasPermissionWithBackgroundMode || group.hasPermissionWithBackgroundMode();

            if (!Utils.shouldShowPermission(getContext(), group)) {
                continue;
            }

            if (!app.getAppInfo().enabled) {
                continue;
            }

            String key = app.getKey();
            Preference existingPref = existingPrefs.get(key);
            if (existingPref != null) {
                // Without this, existing preferences remember their old order.
                existingPref.setOrder(Preference.DEFAULT_ORDER);
            }

            boolean isSystemApp = !Utils.isGroupOrBgGroupUserSensitive(group);

            if (isSystemApp && !menuOptionsInvalided) {
                mHasSystemApps = true;
                getActivity().invalidateOptionsMenu();
                menuOptionsInvalided = true;
            }

            if (isSystemApp && !isTelevision && !mShowSystem) {
                continue;
            }

            PreferenceCategory category = null;
            if (group.areRuntimePermissionsGranted()) {
                if (!group.hasPermissionWithBackgroundMode()
                        || (group.getBackgroundPermissions() != null
                        && group.getBackgroundPermissions().areRuntimePermissionsGranted())) {
                    category = allowed;
                } else {
                    category = allowedForeground;
<<<<<<< HEAD
                }
            } else {
                category = denied;
            }

            if (existingPref != null) {
=======
                }
            } else {
                category = denied;
            }

            if (existingPref != null) {
                if (existingPref instanceof PermissionControlPreference) {
                    setPreferenceSummary(group, (PermissionControlPreference) existingPref,
                            category != denied, context);
                }
>>>>>>> 9888f5f3
                category.addPreference(existingPref);
                continue;
            }

            PermissionControlPreference pref = new PermissionControlPreference(context, group,
                    PermissionAppsFragment.class.getName(), sessionId);
            pref.setKey(key);
            pref.setIcon(app.getIcon());
            pref.setTitle(Utils.getFullAppLabel(app.getAppInfo(), context));
            pref.setEllipsizeEnd();
            pref.useSmallerIcon();
<<<<<<< HEAD
=======
            setPreferenceSummary(group, pref, category != denied, context);
>>>>>>> 9888f5f3

            if (isSystemApp && isTelevision) {
                if (mExtraScreen == null) {
                    mExtraScreen = getPreferenceManager().createPreferenceScreen(context);
                }
                mExtraScreen.addPreference(pref);
            } else {
                category.addPreference(pref);
                if (!mCreationLogged) {
                    logPermissionAppsFragmentCreated(app, viewIdForLogging, category == allowed,
                            category == allowedForeground, category == denied);
                }
            }
        }
        mCreationLogged = true;

        if (mExtraScreen != null) {
            Preference pref = allowed.findPreference(KEY_SHOW_SYSTEM_PREFS);

            int grantedCount = 0;
            for (int i = 0, n = mExtraScreen.getPreferenceCount(); i < n; i++) {
                if (((SwitchPreferenceCompat) mExtraScreen.getPreference(i)).isChecked()) {
                    grantedCount++;
                }
            }

            if (pref == null) {
                pref = new Preference(context);
                pref.setKey(KEY_SHOW_SYSTEM_PREFS);
                pref.setIcon(Utils.applyTint(context, R.drawable.ic_toc,
                        android.R.attr.colorControlNormal));
                pref.setTitle(R.string.preference_show_system_apps);
                pref.setOnPreferenceClickListener(preference -> {
                    SystemAppsFragment frag = new SystemAppsFragment();
                    setPermissionNameAndSessionId(frag,
                            getArguments().getString(Intent.EXTRA_PERMISSION_NAME), sessionId);
                    frag.setTargetFragment(PermissionAppsFragment.this, 0);
                    getFragmentManager().beginTransaction()
                        .replace(android.R.id.content, frag)
                        .addToBackStack("SystemApps")
                        .commit();
                    return true;
                });
                PreferenceCategory category = grantedCount > 0 ? allowed : denied;
                category.addPreference(pref);
            }

            pref.setSummary(getString(R.string.app_permissions_group_summary,
                    grantedCount, mExtraScreen.getPreferenceCount()));
        }

        if (hasPermissionWithBackgroundMode) {
            allowed.setTitle(R.string.allowed_always_header);
<<<<<<< HEAD
        }

        if (allowed.getPreferenceCount() == 0) {
            Preference empty = new Preference(context);
            empty.setTitle(getString(R.string.no_apps_allowed));
            empty.setSelectable(false);
            allowed.addPreference(empty);
        }
        if (allowedForeground.getPreferenceCount() == 0) {
            findPreference("allowed_foreground").setVisible(false);
        } else {
            findPreference("allowed_foreground").setVisible(true);
        }
        if (denied.getPreferenceCount() == 0) {
            Preference empty = new Preference(context);
            empty.setTitle(getString(R.string.no_apps_denied));
            empty.setSelectable(false);
            denied.addPreference(empty);
        }

        setLoading(false /* loading */, true /* animate */);

        if (mOnPermissionsLoadedListener != null) {
            mOnPermissionsLoadedListener.onPermissionsLoaded(permissionApps);
=======
        }

        if (allowed.getPreferenceCount() == 0) {
            Preference empty = new Preference(context);
            empty.setTitle(getString(R.string.no_apps_allowed));
            empty.setSelectable(false);
            allowed.addPreference(empty);
        }
        if (allowedForeground.getPreferenceCount() == 0) {
            findPreference("allowed_foreground").setVisible(false);
        } else {
            findPreference("allowed_foreground").setVisible(true);
        }
        if (denied.getPreferenceCount() == 0) {
            Preference empty = new Preference(context);
            empty.setTitle(getString(R.string.no_apps_denied));
            empty.setSelectable(false);
            denied.addPreference(empty);
        }

        if (!Utils.shouldShowPermissionUsage(mPermissionApps.getGroupName())
                && findPreference(KEY_FOOTER) == null) {
            PreferenceCategory footer = new PreferenceCategory(context);
            footer.setKey(KEY_FOOTER);
            getPreferenceScreen().addPreference(footer);
            Preference footerText = new Preference(context);
            footerText.setSummary(context.getString(R.string.app_permission_footer_not_available));
            footerText.setIcon(R.drawable.ic_info_outline);
            footerText.setSelectable(false);
            footer.addPreference(footerText);
        }

        setLoading(false /* loading */, true /* animate */);

        if (mOnPermissionsLoadedListener != null) {
            mOnPermissionsLoadedListener.onPermissionsLoaded(permissionApps);
        }
    }

    private void setPreferenceSummary(AppPermissionGroup group, PermissionControlPreference pref,
            boolean allowed, Context context) {
        if (!Utils.isModernPermissionGroup(group.getName())) {
            return;
        }
        if (!Utils.shouldShowPermissionUsage(group.getName())) {
            return;
        }
        String lastAccessStr = Utils.getAbsoluteLastUsageString(context,
                PermissionUsages.loadLastGroupUsage(context, group));
        if (lastAccessStr != null) {
            if (allowed) {
                pref.setSummary(context.getString(R.string.app_permission_most_recent_summary,
                        lastAccessStr));
            } else {
                pref.setSummary(
                        context.getString(R.string.app_permission_most_recent_denied_summary,
                                lastAccessStr));
            }
        } else if (Utils.isPermissionsHubEnabled()) {
            if (allowed) {
                pref.setSummary(context.getString(R.string.app_permission_never_accessed_summary));
            } else {
                pref.setSummary(
                        context.getString(R.string.app_permission_never_accessed_denied_summary));
            }
        }
    }

    private void logPermissionAppsFragmentCreated(PermissionApp permissionApp, long viewId,
            boolean isAllowed, boolean isAllowedForeground, boolean isDenied) {
        long sessionId = getArguments().getLong(EXTRA_SESSION_ID, 0);

        int category = PERMISSION_APPS_FRAGMENT_VIEWED__CATEGORY__UNDEFINED;
        if (isAllowed) {
            category = PERMISSION_APPS_FRAGMENT_VIEWED__CATEGORY__ALLOWED;
        } else if (isAllowedForeground) {
            category = PERMISSION_APPS_FRAGMENT_VIEWED__CATEGORY__ALLOWED_FOREGROUND;
        } else if (isDenied) {
            category = PERMISSION_APPS_FRAGMENT_VIEWED__CATEGORY__DENIED;
>>>>>>> 9888f5f3
        }

<<<<<<< HEAD
    private void logPermissionAppsFragmentCreated(PermissionApp permissionApp, long viewId,
            boolean isAllowed, boolean isAllowedForeground, boolean isDenied) {
        long sessionId = getArguments().getLong(EXTRA_SESSION_ID, 0);

        int category = PERMISSION_APPS_FRAGMENT_VIEWED__CATEGORY__UNDEFINED;
        if (isAllowed) {
            category = PERMISSION_APPS_FRAGMENT_VIEWED__CATEGORY__ALLOWED;
        } else if (isAllowedForeground) {
            category = PERMISSION_APPS_FRAGMENT_VIEWED__CATEGORY__ALLOWED_FOREGROUND;
        } else if (isDenied) {
            category = PERMISSION_APPS_FRAGMENT_VIEWED__CATEGORY__DENIED;
        }

        PermissionControllerStatsLog.write(PERMISSION_APPS_FRAGMENT_VIEWED, sessionId, viewId,
                mPermissionApps.getGroupName(), permissionApp.getUid(),
                permissionApp.getPackageName(), category);
        Log.v(LOG_TAG, "PermissionAppsFragment created with sessionId=" + sessionId
                + " permissionGroupName=" + mPermissionApps.getGroupName() + " appUid="
                + permissionApp.getUid() + " packageName=" + permissionApp.getPackageName()
                + " category=" + category);
    };

=======
        PermissionControllerStatsLog.write(PERMISSION_APPS_FRAGMENT_VIEWED, sessionId, viewId,
                mPermissionApps.getGroupName(), permissionApp.getUid(),
                permissionApp.getPackageName(), category);
        Log.v(LOG_TAG, "PermissionAppsFragment created with sessionId=" + sessionId
                + " permissionGroupName=" + mPermissionApps.getGroupName() + " appUid="
                + permissionApp.getUid() + " packageName=" + permissionApp.getPackageName()
                + " category=" + category);
    };

>>>>>>> 9888f5f3
    public static class SystemAppsFragment extends SettingsWithLargeHeader implements Callback {
        PermissionAppsFragment mOuterFragment;

        @Override
        public void onCreate(Bundle savedInstanceState) {
            mOuterFragment = (PermissionAppsFragment) getTargetFragment();
            setLoading(true /* loading */, false /* animate */);
            super.onCreate(savedInstanceState);
            setHeader(mOuterFragment.mIcon, mOuterFragment.mLabel, null, null, true);
            if (mOuterFragment.mExtraScreen != null) {
                setPreferenceScreen();
            } else {
                mOuterFragment.setOnPermissionsLoadedListener(this);
            }
        }

        @Override
        public void onViewCreated(View view, Bundle savedInstanceState) {
            super.onViewCreated(view, savedInstanceState);
            String groupName = getArguments().getString(Intent.EXTRA_PERMISSION_NAME);
            PermissionApps permissionApps = new PermissionApps(getActivity(),
                    groupName, (Callback) null);
            bindUi(this, permissionApps, groupName);
        }

        @Override
        public void onPermissionsLoaded(PermissionApps permissionApps) {
            setPreferenceScreen();
            mOuterFragment.setOnPermissionsLoadedListener(null);
        }

        private void setPreferenceScreen() {
            setPreferenceScreen(mOuterFragment.mExtraScreen);
            setLoading(false /* loading */, true /* animate */);
        }
    }
}<|MERGE_RESOLUTION|>--- conflicted
+++ resolved
@@ -48,10 +48,7 @@
 import com.android.packageinstaller.permission.model.PermissionApps;
 import com.android.packageinstaller.permission.model.PermissionApps.Callback;
 import com.android.packageinstaller.permission.model.PermissionApps.PermissionApp;
-<<<<<<< HEAD
-=======
 import com.android.packageinstaller.permission.model.PermissionUsages;
->>>>>>> 9888f5f3
 import com.android.packageinstaller.permission.utils.Utils;
 import com.android.permissioncontroller.R;
 import com.android.settingslib.HelpUtils;
@@ -318,14 +315,6 @@
                     category = allowed;
                 } else {
                     category = allowedForeground;
-<<<<<<< HEAD
-                }
-            } else {
-                category = denied;
-            }
-
-            if (existingPref != null) {
-=======
                 }
             } else {
                 category = denied;
@@ -336,7 +325,6 @@
                     setPreferenceSummary(group, (PermissionControlPreference) existingPref,
                             category != denied, context);
                 }
->>>>>>> 9888f5f3
                 category.addPreference(existingPref);
                 continue;
             }
@@ -348,10 +336,7 @@
             pref.setTitle(Utils.getFullAppLabel(app.getAppInfo(), context));
             pref.setEllipsizeEnd();
             pref.useSmallerIcon();
-<<<<<<< HEAD
-=======
             setPreferenceSummary(group, pref, category != denied, context);
->>>>>>> 9888f5f3
 
             if (isSystemApp && isTelevision) {
                 if (mExtraScreen == null) {
@@ -405,32 +390,6 @@
 
         if (hasPermissionWithBackgroundMode) {
             allowed.setTitle(R.string.allowed_always_header);
-<<<<<<< HEAD
-        }
-
-        if (allowed.getPreferenceCount() == 0) {
-            Preference empty = new Preference(context);
-            empty.setTitle(getString(R.string.no_apps_allowed));
-            empty.setSelectable(false);
-            allowed.addPreference(empty);
-        }
-        if (allowedForeground.getPreferenceCount() == 0) {
-            findPreference("allowed_foreground").setVisible(false);
-        } else {
-            findPreference("allowed_foreground").setVisible(true);
-        }
-        if (denied.getPreferenceCount() == 0) {
-            Preference empty = new Preference(context);
-            empty.setTitle(getString(R.string.no_apps_denied));
-            empty.setSelectable(false);
-            denied.addPreference(empty);
-        }
-
-        setLoading(false /* loading */, true /* animate */);
-
-        if (mOnPermissionsLoadedListener != null) {
-            mOnPermissionsLoadedListener.onPermissionsLoaded(permissionApps);
-=======
         }
 
         if (allowed.getPreferenceCount() == 0) {
@@ -510,21 +469,6 @@
             category = PERMISSION_APPS_FRAGMENT_VIEWED__CATEGORY__ALLOWED_FOREGROUND;
         } else if (isDenied) {
             category = PERMISSION_APPS_FRAGMENT_VIEWED__CATEGORY__DENIED;
->>>>>>> 9888f5f3
-        }
-
-<<<<<<< HEAD
-    private void logPermissionAppsFragmentCreated(PermissionApp permissionApp, long viewId,
-            boolean isAllowed, boolean isAllowedForeground, boolean isDenied) {
-        long sessionId = getArguments().getLong(EXTRA_SESSION_ID, 0);
-
-        int category = PERMISSION_APPS_FRAGMENT_VIEWED__CATEGORY__UNDEFINED;
-        if (isAllowed) {
-            category = PERMISSION_APPS_FRAGMENT_VIEWED__CATEGORY__ALLOWED;
-        } else if (isAllowedForeground) {
-            category = PERMISSION_APPS_FRAGMENT_VIEWED__CATEGORY__ALLOWED_FOREGROUND;
-        } else if (isDenied) {
-            category = PERMISSION_APPS_FRAGMENT_VIEWED__CATEGORY__DENIED;
         }
 
         PermissionControllerStatsLog.write(PERMISSION_APPS_FRAGMENT_VIEWED, sessionId, viewId,
@@ -536,17 +480,6 @@
                 + " category=" + category);
     };
 
-=======
-        PermissionControllerStatsLog.write(PERMISSION_APPS_FRAGMENT_VIEWED, sessionId, viewId,
-                mPermissionApps.getGroupName(), permissionApp.getUid(),
-                permissionApp.getPackageName(), category);
-        Log.v(LOG_TAG, "PermissionAppsFragment created with sessionId=" + sessionId
-                + " permissionGroupName=" + mPermissionApps.getGroupName() + " appUid="
-                + permissionApp.getUid() + " packageName=" + permissionApp.getPackageName()
-                + " category=" + category);
-    };
-
->>>>>>> 9888f5f3
     public static class SystemAppsFragment extends SettingsWithLargeHeader implements Callback {
         PermissionAppsFragment mOuterFragment;
 
