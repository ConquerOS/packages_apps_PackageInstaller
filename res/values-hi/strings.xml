<?xml version="1.0" encoding="UTF-8"?>
<!--  Copyright (C) 2007 The Android Open Source Project

     Licensed under the Apache License, Version 2.0 (the "License");
     you may not use this file except in compliance with the License.
     You may obtain a copy of the License at

          http://www.apache.org/licenses/LICENSE-2.0

     Unless required by applicable law or agreed to in writing, software
     distributed under the License is distributed on an "AS IS" BASIS,
     WITHOUT WARRANTIES OR CONDITIONS OF ANY KIND, either express or implied.
     See the License for the specific language governing permissions and
     limitations under the License.
 -->

<resources xmlns:android="http://schemas.android.com/apk/res/android"
    xmlns:xliff="urn:oasis:names:tc:xliff:document:1.2">
    <string name="app_name" msgid="6793827020090537173">"अनुमति नियंत्रक"</string>
    <string name="ok" msgid="3468756155452870475">"ठीक है"</string>
    <string name="permission_search_keyword" msgid="3970416730023831175">"अनुमतियां"</string>
    <string name="cancel" msgid="8360346460165114585">"रद्द करें"</string>
    <string name="app_not_found_dlg_title" msgid="2692335460569505484">"ऐप्स  नहीं मिला"</string>
    <string name="grant_dialog_button_deny" msgid="2176510645406614340">"अस्वीकार करें"</string>
    <string name="grant_dialog_button_deny_and_dont_ask_again" msgid="7583601276815031679">"अनुमति न दें और दोबारा न पूछें"</string>
<<<<<<< HEAD
    <string name="grant_dialog_button_deny_background" msgid="4054411855048240271">"इस्तेमाल के दौरान एक्सेस बनाए रखें"</string>
=======
    <string name="grant_dialog_button_deny_background" msgid="4054411855048240271">"इस्तेमाल के दौरान ऐक्सेस बनाए रखें"</string>
>>>>>>> 9888f5f3
    <string name="grant_dialog_button_deny_background_and_dont_ask_again" msgid="999878458921486616">"सेव करके रखें और दोबारा न पूछें"</string>
    <string name="grant_dialog_button_more_info" msgid="2218220771432058426">"ज़्यादा जानकारी"</string>
    <string name="grant_dialog_button_deny_anyway" msgid="847960499284125250">"फिर भी अस्वीकार करें"</string>
    <string name="current_permission_template" msgid="6378304249516652817">"<xliff:g id="PERMISSION_COUNT">%2$s</xliff:g> में से <xliff:g id="CURRENT_PERMISSION_INDEX">%1$s</xliff:g>"</string>
    <string name="permission_warning_template" msgid="7332275268559121742">"&lt;b&gt;<xliff:g id="APP_NAME">%1$s</xliff:g>&lt;/b&gt; को <xliff:g id="ACTION">%2$s</xliff:g> की अनुमति दें?"</string>
    <string name="permission_add_background_warning_template" msgid="5391175001698541141">"&lt;b&gt;<xliff:g id="APP_NAME">%1$s</xliff:g>&lt;/b&gt; को हमेशा <xliff:g id="ACTION">%2$s</xliff:g> की अनुमति दें?"</string>
    <string name="allow_permission_foreground_only" msgid="1016389465002335286">"सिर्फ़ ऐप्लिकेशन इस्तेमाल करते समय"</string>
    <string name="allow_permission_always" msgid="7047379650123289823">"हमेशा"</string>
    <string name="deny_permission_deny_and_dont_ask_again" msgid="8003202275002645629">"अनुमति न दें और दोबारा न पूछें"</string>
    <string name="permission_revoked_count" msgid="7386129423432613024">"<xliff:g id="COUNT">%1$d</xliff:g> अक्षम"</string>
    <string name="permission_revoked_all" msgid="8595742638132863678">"सभी अक्षम हैं"</string>
    <string name="permission_revoked_none" msgid="2059511550181271342">"कोई भी अक्षम नहीं है"</string>
    <string name="grant_dialog_button_allow" msgid="4616529495342337095">"अनुमति दें"</string>
    <string name="grant_dialog_button_allow_always" msgid="6276498220009293138">"हमेशा मंज़ूरी दें"</string>
    <string name="grant_dialog_button_allow_foreground" msgid="3906778905426475934">"सिर्फ़ ऐप्लिकेशन इस्तेमाल करते समय अनुमति दें"</string>
    <string name="grant_dialog_button_allow_background" msgid="7108882589014856771">"हमेशा मंज़ूरी दें"</string>
    <string name="app_permissions_breadcrumb" msgid="3390836200791539264">"ऐप्लिकेशन"</string>
    <string name="app_permissions" msgid="3146758905824597178">"ऐप्लिकेशन अनुमतियां"</string>
    <string name="app_permission_manager" msgid="5714101012506837810">"अनुमतियों का प्रबंधन"</string>
    <string name="never_ask_again" msgid="1089938738199748687">"फिर से न पूछें"</string>
    <string name="no_permissions" msgid="3210542466245591574">"कोई अनुमति नहीं"</string>
    <string name="additional_permissions" msgid="6667573114240111763">"और अनुमतियां"</string>
    <string name="app_permissions_info_button_label" msgid="7789812060395257748">"ऐप्लिकेशन से जुड़ी जानकारी देखें"</string>
    <plurals name="additional_permissions_more" formatted="false" msgid="945127158155064388">
      <item quantity="one"><xliff:g id="COUNT_1">%1$d</xliff:g> और</item>
      <item quantity="other"><xliff:g id="COUNT_1">%1$d</xliff:g> और</item>
    </plurals>
    <string name="old_sdk_deny_warning" msgid="3872277112584842615">"इस ऐप को Android के पुराने वर्शन के लिए डिज़ाइन किया गया था. अनुमति अस्वीकार करने पर हो सकता है कि फ़ंक्शन लक्षित रूप से काम नहीं करे."</string>
    <string name="default_permission_description" msgid="4992892207044156668">"कोई अज्ञात कार्रवाई करें"</string>
    <string name="app_permissions_group_summary" msgid="4787239772223699263">"<xliff:g id="COUNT_1">%2$d</xliff:g> में से <xliff:g id="COUNT_0">%1$d</xliff:g> ऐप्लिकेशन को अनुमति है"</string>
    <string name="menu_show_system" msgid="6773743421743728921">"सिस्टम दिखाएं"</string>
    <string name="menu_hide_system" msgid="7595471742649432977">"सिस्टम छिपाएं"</string>
    <string name="no_apps" msgid="1965493419005012569">"कोई ऐप्स नहीं"</string>
    <string name="location_settings" msgid="1774875730854491297">"जगह की सेटिंग"</string>
<<<<<<< HEAD
    <string name="location_warning" msgid="8778701356292735971">"<xliff:g id="APP_NAME">%1$s</xliff:g> इस डिवाइस के लिए जगह की जानकारी उपलब्‍ध कराता है. जगह की पहुंच (एक्सेस) को जगह की सेटिंग से बदला जा सकता है."</string>
    <string name="system_warning" msgid="7103819124542305179">"अगर आप इस अनुमति को अस्वीकार करते हैं, तो हो सकता है कि आपके डिवाइस की मूलभूत सुविधाएं जरूरी काम न कर पाएं."</string>
    <string name="permission_summary_enforced_by_policy" msgid="3418617316188986205">"नीति द्वारा लागू"</string>
    <string name="permission_summary_disabled_by_policy_background_only" msgid="160007162349980265">"नीति के मुताबिक बैकग्राउंड एक्सेस बंद किया गया"</string>
    <string name="permission_summary_enabled_by_policy_background_only" msgid="4834971700297385342">"नीति के मुताबिक बैकग्राउंड एक्सेस चालू किया गया"</string>
    <string name="permission_summary_enabled_by_policy_foreground_only" msgid="5150061275247925588">"नीति के मुताबिक फ़ोरग्राउंड एक्सेस चालू किया गया"</string>
    <string name="permission_summary_enforced_by_admin" msgid="1702707982488952544">"इसका नियंत्रण एडमिन के पास है"</string>
    <string name="permission_summary_disabled_by_admin_background_only" msgid="2185473379176174735">"एडमिन ने बैकग्राउंड एक्सेस बंद किया है"</string>
    <string name="permission_summary_enabled_by_admin_background_only" msgid="4558536214810713340">"एडमिन ने बैकग्राउंड एक्सेस चालू किया है"</string>
    <string name="permission_summary_enabled_by_admin_foreground_only" msgid="3735312186687063512">"एडमिन ने फ़ोरग्राउंड एक्सेस चालू किया है"</string>
=======
    <string name="location_warning" msgid="8778701356292735971">"<xliff:g id="APP_NAME">%1$s</xliff:g> इस डिवाइस के लिए जगह की जानकारी उपलब्‍ध कराता है. जगह की पहुंच (ऐक्सेस) को जगह की सेटिंग से बदला जा सकता है."</string>
    <string name="system_warning" msgid="7103819124542305179">"अगर आप इस अनुमति को अस्वीकार करते हैं, तो हो सकता है कि आपके डिवाइस की मूलभूत सुविधाएं जरूरी काम न कर पाएं."</string>
    <string name="permission_summary_enforced_by_policy" msgid="3418617316188986205">"नीति द्वारा लागू"</string>
    <string name="permission_summary_disabled_by_policy_background_only" msgid="160007162349980265">"नीति के मुताबिक बैकग्राउंड ऐक्सेस बंद किया गया"</string>
    <string name="permission_summary_enabled_by_policy_background_only" msgid="4834971700297385342">"नीति के मुताबिक बैकग्राउंड ऐक्सेस चालू किया गया"</string>
    <string name="permission_summary_enabled_by_policy_foreground_only" msgid="5150061275247925588">"नीति के मुताबिक फ़ोरग्राउंड ऐक्सेस चालू किया गया"</string>
    <string name="permission_summary_enforced_by_admin" msgid="1702707982488952544">"इसका नियंत्रण एडमिन के पास है"</string>
    <string name="permission_summary_disabled_by_admin_background_only" msgid="2185473379176174735">"एडमिन ने बैकग्राउंड ऐक्सेस बंद किया है"</string>
    <string name="permission_summary_enabled_by_admin_background_only" msgid="4558536214810713340">"एडमिन ने बैकग्राउंड ऐक्सेस चालू किया है"</string>
    <string name="permission_summary_enabled_by_admin_foreground_only" msgid="3735312186687063512">"एडमिन ने फ़ोरग्राउंड ऐक्सेस चालू किया है"</string>
>>>>>>> 9888f5f3
    <string name="permission_summary_enabled_system_fixed" msgid="2986671472344103830">"काम करने के लिए डिवाइस को इस अनुमति की ज़रूरत है"</string>
    <!-- no translation found for background_access_chooser_dialog_choices:0 (7142769853837915143) -->
    <!-- no translation found for background_access_chooser_dialog_choices:1 (7804653189249679164) -->
    <!-- no translation found for background_access_chooser_dialog_choices:2 (1131794379787779680) -->
    <string name="permission_access_always" msgid="8746815855070494802">"हमेशा मंज़ूरी दें"</string>
    <string name="permission_access_only_foreground" msgid="1653942358383006807">"सिर्फ़ ऐप्लिकेशन इस्तेमाल करते समय अनुमति दें"</string>
    <string name="permission_access_never" msgid="6189440007697689967">"अनुमति न दें"</string>
    <string name="loading" msgid="7811651799620593731">"लोड हो रहा है…"</string>
    <string name="all_permissions" msgid="5156669007784613042">"सभी अनुमतियां"</string>
    <string name="other_permissions" msgid="2016192512386091933">"अन्‍य ऐप कार्यक्षमताएं"</string>
    <string name="permission_request_title" msgid="1204446718549121199">"अनुमति का अनुरोध"</string>
    <string name="screen_overlay_title" msgid="3021729846864038529">"स्क्रीन ओवरले मिला"</string>
    <string name="screen_overlay_message" msgid="2141944461571677331">"इस अनुमति सेटिंग को बदलने के लिए, आपको पहले सेटिंग &gt; ऐप, से स्क्रीन ओवरले को बंद करना होगा"</string>
    <string name="screen_overlay_button" msgid="4344544843349937743">"सेटिंग खोलें"</string>
    <string name="wear_not_allowed_dlg_title" msgid="8104666773577525713">"Android Wear"</string>
    <string name="wear_not_allowed_dlg_text" msgid="1322352525843583064">"इंस्टॉल/अनइंस्टॉल किए जाने की कार्रवाइयां Wear पर समर्थित नहीं हैं."</string>
    <string name="permission_review_title_template_install" msgid="6819338441305295479">"यह चुनें कि &lt;b&gt;<xliff:g id="APP_NAME">%1$s</xliff:g>&lt;/b&gt; को किस-किस चीज पर पहुंचने देना चाहते हैं"</string>
    <string name="permission_review_title_template_update" msgid="8632233603161669426">"&lt;b&gt;<xliff:g id="APP_NAME">%1$s</xliff:g>&lt;/b&gt; को अपडेट कर दिया गया है. यह चुनें कि इस ऐप्लिकेशन को किस-किस चीज तक पहुंचने देना चाहते हैं."</string>
    <string name="review_button_cancel" msgid="957906817733578877">"रद्द करें"</string>
    <string name="review_button_continue" msgid="4809162078179371370">"जारी रखें"</string>
    <string name="new_permissions_category" msgid="3213523410139204183">"नई अनुमतियां"</string>
    <string name="current_permissions_category" msgid="998210994450606094">"वर्तमान अनुमतियां"</string>
    <string name="message_staging" msgid="6151794817691100003">"ऐप्लिकेशन चरणबद्ध किया जा रहा है…"</string>
    <string name="app_name_unknown" msgid="8931522764510159105">"अज्ञात"</string>
    <string name="permission_usage_title" msgid="2836714315390340012">"डैशबोर्ड"</string>
<<<<<<< HEAD
    <string name="permission_usage_summary_foreground" msgid="926040696577673055">"आखिरी बार एक्सेस: <xliff:g id="TIME">%1$s</xliff:g>\nआखिरी बार का एक्सेस जब ऐप्लिकेशन इस्तेमाल किया जा रहा था"</string>
    <string name="permission_usage_summary_background" msgid="9179526841353882748">"आखिरी बार एक्सेस: <xliff:g id="TIME">%1$s</xliff:g>\nको आखिरी बार बैकग्राउंड में एक्सेस किया गया था"</string>
=======
    <string name="permission_usage_summary_foreground" msgid="926040696577673055">"आखिरी बार ऐक्सेस: <xliff:g id="TIME">%1$s</xliff:g>\nआखिरी बार का ऐक्सेस जब ऐप्लिकेशन इस्तेमाल किया जा रहा था"</string>
    <string name="permission_usage_summary_background" msgid="9179526841353882748">"आखिरी बार ऐक्सेस: <xliff:g id="TIME">%1$s</xliff:g>\nको आखिरी बार बैकग्राउंड में ऐक्सेस किया गया था"</string>
>>>>>>> 9888f5f3
    <string name="permission_usage_any_permission" msgid="8832731783727406380">"कोई भी अनुमति"</string>
    <string name="permission_usage_any_time" msgid="1476491940247458210">"किसी भी समय"</string>
    <string name="permission_usage_last_7_days" msgid="4888188421845723880">"पिछले सात दिनों में"</string>
    <string name="permission_usage_last_day" msgid="8645320285604363072">"पिछले 24 घंटों में"</string>
    <string name="permission_usage_last_hour" msgid="2604532770472032956">"पिछले एक घंटे में"</string>
    <string name="permission_usage_last_15_minutes" msgid="5426881076086895200">"पिछले 15 मिनट में"</string>
    <string name="permission_usage_last_minute" msgid="3067561801126564567">"आखिरी एक मिनट"</string>
    <string name="no_permission_usages" msgid="5322488885313825032">"अनुमति का इस्तेमाल नहीं हुआ"</string>
<<<<<<< HEAD
    <string name="permission_usage_list_title_any_time" msgid="5231969131124312338">"किसी भी समय सबसे हाल ही में एक्सेस किए गए ऐप्लिकेशन"</string>
    <string name="permission_usage_list_title_last_7_days" msgid="3481601827843295434">"पिछले सात दिनों में सबसे हाल के एक्सेस"</string>
    <string name="permission_usage_list_title_last_day" msgid="8004766042375735038">"पिछले 24 घंटों में सबसे हाल में एक्सेस किए गए"</string>
    <string name="permission_usage_list_title_last_hour" msgid="5263636446126109595">"पिछले एक घंटे में सबसे हाल में एक्सेस किए गए"</string>
    <string name="permission_usage_list_title_last_15_minutes" msgid="3842584491108496053">"पिछले 15 मिनट में सबसे हाल ही में एक्सेस किए गए ऐप्लिकेशन"</string>
    <string name="permission_usage_list_title_last_minute" msgid="6135511482448899737">"पिछले एक मिनट में सबसे हाल में एक्सेस किए गए"</string>
=======
    <string name="permission_usage_list_title_any_time" msgid="5231969131124312338">"किसी भी समय सबसे हाल ही में ऐक्सेस किए गए ऐप्लिकेशन"</string>
    <string name="permission_usage_list_title_last_7_days" msgid="3481601827843295434">"पिछले सात दिनों में सबसे हाल के ऐक्सेस"</string>
    <string name="permission_usage_list_title_last_day" msgid="8004766042375735038">"पिछले 24 घंटों में सबसे हाल में ऐक्सेस किए गए"</string>
    <string name="permission_usage_list_title_last_hour" msgid="5263636446126109595">"पिछले एक घंटे में सबसे हाल में ऐक्सेस किए गए"</string>
    <string name="permission_usage_list_title_last_15_minutes" msgid="3842584491108496053">"पिछले 15 मिनट में सबसे हाल ही में ऐक्सेस किए गए ऐप्लिकेशन"</string>
    <string name="permission_usage_list_title_last_minute" msgid="6135511482448899737">"पिछले एक मिनट में सबसे हाल में ऐक्सेस किए गए"</string>
>>>>>>> 9888f5f3
    <string name="permission_usage_bar_chart_title_any_time" msgid="2233750755422237444">"किसी भी समय इस्तेमाल की गई अनुमति"</string>
    <string name="permission_usage_bar_chart_title_last_7_days" msgid="2505302271268657969">"पिछले सात दिनों में अनुमति का इस्तेमाल"</string>
    <string name="permission_usage_bar_chart_title_last_day" msgid="3929341411684348428">"पिछले 24 घंटों में इस्तेमाल की गई अनुमतियां"</string>
    <string name="permission_usage_bar_chart_title_last_hour" msgid="1473287216393833028">"पिछले एक घंटे में अनुमति का इस्तेमाल"</string>
    <string name="permission_usage_bar_chart_title_last_15_minutes" msgid="8394883927589032677">"पिछले 15 मिनट में अनुमति का इस्तेमाल"</string>
    <string name="permission_usage_bar_chart_title_last_minute" msgid="8821351707225812097">"पिछले एक मिनट में अनुमति का इस्तेमाल"</string>
    <plurals name="permission_usage_bar_label" formatted="false" msgid="7669269046102999228">
      <item quantity="one"><xliff:g id="NUMBER">%s</xliff:g> ऐप्लिकेशन</item>
      <item quantity="other"><xliff:g id="NUMBER">%s</xliff:g> ऐप्लिकेशन</item>
    </plurals>
    <string name="permission_usage_view_details" msgid="7240872485880156540">"डैशबोर्ड में सभी को देखें"</string>
    <string name="app_permission_usage_filter_label" msgid="4632636077566071507">"इससे फ़िल्टर किया गया: <xliff:g id="PERM">%1$s</xliff:g>"</string>
    <string name="app_permission_usage_remove_filter" msgid="5502079672930422033">"डैशबोर्ड में सभी को देखें"</string>
    <string name="filter_by_title" msgid="7213659781851489723">"इसके मुताबिक फ़िल्टर करें"</string>
    <string name="filter_by_permissions" msgid="6808193127145660341">"अनुमतियों के हिसाब से फ़िल्टर करें"</string>
    <string name="filter_by_time" msgid="4037550957826791975">"समय के अनुसार फ़िल्टर करना"</string>
    <string name="sort_spinner_most_permissions" msgid="6852540142388944721">"सबसे ज़्यादा ली गईं अनुमतियां"</string>
<<<<<<< HEAD
    <string name="sort_spinner_most_accesses" msgid="1219554524183666955">"सबसे ज़्यादा बार किए गए एक्सेस"</string>
=======
    <string name="sort_spinner_most_accesses" msgid="1219554524183666955">"सबसे ज़्यादा बार किए गए ऐक्सेस"</string>
>>>>>>> 9888f5f3
    <string name="sort_spinner_recent" msgid="1418334780798429342">"हाल ही में"</string>
    <string name="sort_by_app" msgid="5836911326872031928">"ऐप के इस्तेमाल के मुताबिक क्रम"</string>
    <string name="sort_by_time" msgid="5904361063977286957">"समय के मुताबिक क्रम में लगाएं"</string>
    <string name="item_separator" msgid="5590105992485222167">", "</string>
    <string name="permission_usage_refresh" msgid="2424637977565575554">"रीफ़्रेश करें"</string>
    <plurals name="permission_usage_permission_filter_subtitle" formatted="false" msgid="3432752017977609387">
      <item quantity="one"><xliff:g id="NUMBER">%s</xliff:g> ऐप्लिकेशन</item>
      <item quantity="other"><xliff:g id="NUMBER">%s</xliff:g> ऐप्लिकेशन</item>
    </plurals>
    <string name="app_permission_usage_title" msgid="7581866247837360658">"ऐप्लिकेशन अनुमतियों इस्तेमाल"</string>
<<<<<<< HEAD
    <string name="app_permission_usage_summary" msgid="5658348946460016420">"एक्सेस: <xliff:g id="NUM">%1$s</xliff:g> बार. कुल अवधि: <xliff:g id="DURATION">%2$s</xliff:g>. आखिरी बार <xliff:g id="TIME">%3$s</xliff:g> पहले इस्तेमाल किया गया."</string>
    <string name="app_permission_usage_summary_no_duration" msgid="2632566955455027044">"एक्सेस: <xliff:g id="NUM">%1$s</xliff:g> बार. आखिरी बार <xliff:g id="TIME">%2$s</xliff:g> पहले इस्तेमाल किया गया."</string>
=======
    <string name="app_permission_usage_summary" msgid="5658348946460016420">"ऐक्सेस: <xliff:g id="NUM">%1$s</xliff:g> बार. कुल अवधि: <xliff:g id="DURATION">%2$s</xliff:g>. आखिरी बार <xliff:g id="TIME">%3$s</xliff:g> पहले इस्तेमाल किया गया."</string>
    <string name="app_permission_usage_summary_no_duration" msgid="2632566955455027044">"ऐक्सेस: <xliff:g id="NUM">%1$s</xliff:g> बार. आखिरी बार <xliff:g id="TIME">%2$s</xliff:g> पहले इस्तेमाल किया गया."</string>
>>>>>>> 9888f5f3
    <string name="app_permission_button_allow" msgid="7196632414370900342">"मंज़ूरी दें"</string>
    <string name="app_permission_button_allow_always" msgid="865855803108309194">"हमेशा मंज़ूरी दें"</string>
    <string name="app_permission_button_allow_foreground" msgid="5274626376926140236">"सिर्फ़ ऐप्लिकेशन इस्तेमाल करते समय अनुमति दें"</string>
    <string name="app_permission_button_deny" msgid="6476351587498235802">"नामंज़ूर करें"</string>
    <string name="app_permission_title" msgid="5335967448269243651">"<xliff:g id="PERM">%1$s</xliff:g> अनुमति"</string>
    <string name="app_permission_header" msgid="6247289774554173809">"इस ऐप्लिकेशन के लिए <xliff:g id="PERM">%1$s</xliff:g> इस्तेमाल करने की अनुमति"</string>
<<<<<<< HEAD
    <string name="app_permission_footer_usage_summary_generic" msgid="8066565238703750648">"<xliff:g id="APP">%1$s</xliff:g> ने <xliff:g id="TIME">%3$s</xliff:g> पहले आपकी <xliff:g id="PERM">%2$s</xliff:g> एक्सेस की"</string>
    <string name="app_permission_footer_usage_summary_activity_recognition" msgid="6224606940699705802">"<xliff:g id="APP">%1$s</xliff:g> ने <xliff:g id="TIME">%2$s</xliff:g> पहले आपकी शारीरिक गतिविधि की जानकारी एक्सेस की"</string>
    <string name="app_permission_footer_usage_summary_calendar" msgid="7675173035887568420">"<xliff:g id="APP">%1$s</xliff:g> ने <xliff:g id="TIME">%2$s</xliff:g> पहले आपका कैलेंडर एक्सेस किया"</string>
    <string name="app_permission_footer_usage_summary_call_log" msgid="4987849901381920883">"<xliff:g id="APP">%1$s</xliff:g> ने <xliff:g id="TIME">%2$s</xliff:g> पहले आपके कॉल लॉग एक्सेस किए"</string>
    <string name="app_permission_footer_usage_summary_camera" msgid="2472049066125117479">"<xliff:g id="APP">%1$s</xliff:g> ने <xliff:g id="TIME">%2$s</xliff:g> पहले आपका कैमरा एक्सेस किया"</string>
    <string name="app_permission_footer_usage_summary_contacts" msgid="2797813377552324816">"<xliff:g id="APP">%1$s</xliff:g> ने <xliff:g id="TIME">%2$s</xliff:g> पहले आपके संपर्क एक्सेस किए"</string>
    <string name="app_permission_footer_usage_summary_location" msgid="2139958644685442454">"<xliff:g id="APP">%1$s</xliff:g> ने <xliff:g id="TIME">%2$s</xliff:g> पहले आपकी जगह की जानकारी एक्सेस की"</string>
    <string name="app_permission_footer_usage_summary_microphone" msgid="5389687207650592055">"<xliff:g id="APP">%1$s</xliff:g> ने <xliff:g id="TIME">%2$s</xliff:g> पहले आपका माइक्रोफ़ोन एक्सेस किया"</string>
    <string name="app_permission_footer_usage_summary_phone" msgid="2837455934182233739">"<xliff:g id="APP">%1$s</xliff:g> ने <xliff:g id="TIME">%2$s</xliff:g> पहले आपका फ़ोन एक्सेस किया"</string>
    <string name="app_permission_footer_usage_summary_sensors" msgid="1884302729411890466">"<xliff:g id="APP">%1$s</xliff:g> ने <xliff:g id="TIME">%2$s</xliff:g> पहले आपके सेंसर एक्सेस किए"</string>
    <string name="app_permission_footer_usage_summary_sms" msgid="8773249966836488293">"<xliff:g id="APP">%1$s</xliff:g> ने <xliff:g id="TIME">%2$s</xliff:g> पहले आपके मैसेज (एसएमएस) एक्सेस किए"</string>
    <string name="app_permission_footer_usage_summary_storage" msgid="4229213694450790269">"<xliff:g id="APP">%1$s</xliff:g> ने <xliff:g id="TIME">%2$s</xliff:g> पहले आपके डिवाइस की मेमोरी एक्सेस की"</string>
    <string name="app_permission_footer_no_usages_generic" msgid="8379981388202799895">"<xliff:g id="APP">%1$s</xliff:g> ने आपकी <xliff:g id="PERM">%2$s</xliff:g> एक्सेस नहीं की"</string>
    <string name="app_permission_footer_no_usages_activity_recognition" msgid="2088781216296754537">"<xliff:g id="APP">%1$s</xliff:g> ने आपकी शारीरिक गतिविधि की जानकारी एक्सेस नहीं की"</string>
    <string name="app_permission_footer_no_usages_calendar" msgid="3981677081050005404">"<xliff:g id="APP">%1$s</xliff:g> ने आपका कैलेंडर एक्सेस नहीं किया"</string>
    <string name="app_permission_footer_no_usages_call_log" msgid="3647675286098004733">"<xliff:g id="APP">%1$s</xliff:g> ने आपके कॉल लॉग एक्सेस नहीं किए"</string>
    <string name="app_permission_footer_no_usages_camera" msgid="8924966957792679299">"<xliff:g id="APP">%1$s</xliff:g> ने आपका कैमरा एक्सेस नहीं किया"</string>
    <string name="app_permission_footer_no_usages_contacts" msgid="6520074289889256166">"<xliff:g id="APP">%1$s</xliff:g> ने आपके संपर्क एक्सेस नहीं किए"</string>
    <string name="app_permission_footer_no_usages_location" msgid="6817824511661660078">"<xliff:g id="APP">%1$s</xliff:g> ने आपकी जगह की जानकारी एक्सेस नहीं की"</string>
    <string name="app_permission_footer_no_usages_microphone" msgid="2210999632883194559">"<xliff:g id="APP">%1$s</xliff:g> ने आपका माइक्रोफ़ोन एक्सेस नहीं किया"</string>
    <string name="app_permission_footer_no_usages_phone" msgid="8388913723991339353">"<xliff:g id="APP">%1$s</xliff:g> ने आपका फ़ोन एक्सेस नहीं किया"</string>
    <string name="app_permission_footer_no_usages_sensors" msgid="5716861361576610045">"<xliff:g id="APP">%1$s</xliff:g> ने आपके सेंसर एक्सेस नहीं किए"</string>
    <string name="app_permission_footer_no_usages_sms" msgid="2453537470852966962">"<xliff:g id="APP">%1$s</xliff:g> ने आपके मैसेज (एसएमएस) नहीं एक्सेस किए"</string>
    <string name="app_permission_footer_no_usages_storage" msgid="1296053906120407192">"<xliff:g id="APP">%1$s</xliff:g> ने आपके डिवाइस की मेमोरी एक्सेस नहीं की"</string>
=======
    <string name="app_permission_footer_usage_summary_generic" msgid="8066565238703750648">"<xliff:g id="APP">%1$s</xliff:g> ने <xliff:g id="TIME">%3$s</xliff:g> पहले आपकी <xliff:g id="PERM">%2$s</xliff:g> ऐक्सेस की"</string>
    <string name="app_permission_footer_usage_summary_activity_recognition" msgid="6224606940699705802">"<xliff:g id="APP">%1$s</xliff:g> ने <xliff:g id="TIME">%2$s</xliff:g> पहले आपकी शारीरिक गतिविधि की जानकारी ऐक्सेस की"</string>
    <string name="app_permission_footer_usage_summary_calendar" msgid="7675173035887568420">"<xliff:g id="APP">%1$s</xliff:g> ने <xliff:g id="TIME">%2$s</xliff:g> पहले आपका कैलेंडर ऐक्सेस किया"</string>
    <string name="app_permission_footer_usage_summary_call_log" msgid="4987849901381920883">"<xliff:g id="APP">%1$s</xliff:g> ने <xliff:g id="TIME">%2$s</xliff:g> पहले आपके कॉल लॉग ऐक्सेस किए"</string>
    <string name="app_permission_footer_usage_summary_camera" msgid="2472049066125117479">"<xliff:g id="APP">%1$s</xliff:g> ने <xliff:g id="TIME">%2$s</xliff:g> पहले आपका कैमरा ऐक्सेस किया"</string>
    <string name="app_permission_footer_usage_summary_contacts" msgid="2797813377552324816">"<xliff:g id="APP">%1$s</xliff:g> ने <xliff:g id="TIME">%2$s</xliff:g> पहले आपके संपर्क ऐक्सेस किए"</string>
    <string name="app_permission_footer_usage_summary_location" msgid="2139958644685442454">"<xliff:g id="APP">%1$s</xliff:g> ने <xliff:g id="TIME">%2$s</xliff:g> पहले आपकी जगह की जानकारी ऐक्सेस की"</string>
    <string name="app_permission_footer_usage_summary_microphone" msgid="5389687207650592055">"<xliff:g id="APP">%1$s</xliff:g> ने <xliff:g id="TIME">%2$s</xliff:g> पहले आपका माइक्रोफ़ोन ऐक्सेस किया"</string>
    <string name="app_permission_footer_usage_summary_phone" msgid="2837455934182233739">"<xliff:g id="APP">%1$s</xliff:g> ने <xliff:g id="TIME">%2$s</xliff:g> पहले आपका फ़ोन ऐक्सेस किया"</string>
    <string name="app_permission_footer_usage_summary_sensors" msgid="1884302729411890466">"<xliff:g id="APP">%1$s</xliff:g> ने <xliff:g id="TIME">%2$s</xliff:g> पहले आपके सेंसर ऐक्सेस किए"</string>
    <string name="app_permission_footer_usage_summary_sms" msgid="8773249966836488293">"<xliff:g id="APP">%1$s</xliff:g> ने <xliff:g id="TIME">%2$s</xliff:g> पहले आपके मैसेज (एसएमएस) ऐक्सेस किए"</string>
    <string name="app_permission_footer_usage_summary_storage" msgid="4229213694450790269">"<xliff:g id="APP">%1$s</xliff:g> ने <xliff:g id="TIME">%2$s</xliff:g> पहले आपके डिवाइस की मेमोरी ऐक्सेस की"</string>
    <string name="app_permission_footer_no_usages_generic" msgid="8379981388202799895">"<xliff:g id="APP">%1$s</xliff:g> ने आपकी <xliff:g id="PERM">%2$s</xliff:g> ऐक्सेस नहीं की"</string>
    <string name="app_permission_footer_no_usages_activity_recognition" msgid="2088781216296754537">"<xliff:g id="APP">%1$s</xliff:g> ने आपकी शारीरिक गतिविधि की जानकारी ऐक्सेस नहीं की"</string>
    <string name="app_permission_footer_no_usages_calendar" msgid="3981677081050005404">"<xliff:g id="APP">%1$s</xliff:g> ने आपका कैलेंडर ऐक्सेस नहीं किया"</string>
    <string name="app_permission_footer_no_usages_call_log" msgid="3647675286098004733">"<xliff:g id="APP">%1$s</xliff:g> ने आपके कॉल लॉग ऐक्सेस नहीं किए"</string>
    <string name="app_permission_footer_no_usages_camera" msgid="8924966957792679299">"<xliff:g id="APP">%1$s</xliff:g> ने आपका कैमरा ऐक्सेस नहीं किया"</string>
    <string name="app_permission_footer_no_usages_contacts" msgid="6520074289889256166">"<xliff:g id="APP">%1$s</xliff:g> ने आपके संपर्क ऐक्सेस नहीं किए"</string>
    <string name="app_permission_footer_no_usages_location" msgid="6817824511661660078">"<xliff:g id="APP">%1$s</xliff:g> ने आपकी जगह की जानकारी ऐक्सेस नहीं की"</string>
    <string name="app_permission_footer_no_usages_microphone" msgid="2210999632883194559">"<xliff:g id="APP">%1$s</xliff:g> ने आपका माइक्रोफ़ोन ऐक्सेस नहीं किया"</string>
    <string name="app_permission_footer_no_usages_phone" msgid="8388913723991339353">"<xliff:g id="APP">%1$s</xliff:g> ने आपका फ़ोन ऐक्सेस नहीं किया"</string>
    <string name="app_permission_footer_no_usages_sensors" msgid="5716861361576610045">"<xliff:g id="APP">%1$s</xliff:g> ने आपके सेंसर ऐक्सेस नहीं किए"</string>
    <string name="app_permission_footer_no_usages_sms" msgid="2453537470852966962">"<xliff:g id="APP">%1$s</xliff:g> ने आपके मैसेज (एसएमएस) नहीं ऐक्सेस किए"</string>
    <string name="app_permission_footer_no_usages_storage" msgid="1296053906120407192">"<xliff:g id="APP">%1$s</xliff:g> ने आपके डिवाइस की मेमोरी ऐक्सेस नहीं की"</string>
>>>>>>> 9888f5f3
    <string name="app_permission_footer_not_available" msgid="7473636495733881225">"इस अनुमति को पिछली बार इस्तेमाल किए जाने का डेटा फ़िलहाल मौजूद नहीं है"</string>
    <string name="app_permission_footer_app_permissions_link" msgid="6074026408119212662">"सभी <xliff:g id="APP">%1$s</xliff:g> अनुमतियां देखें"</string>
    <string name="app_permission_footer_permission_apps_link" msgid="3489066323918915073">"इस अनुमति वाले सभी ऐप्लिकेशन देखें"</string>
    <string name="permission_description_summary_generic" msgid="1134416469764865198">"इस अनुमति वाली ऐप्लिकेशन <xliff:g id="DESCRIPTION">%1$s</xliff:g> कर सकते हैं"</string>
<<<<<<< HEAD
    <string name="permission_description_summary_activity_recognition" msgid="3371048800215659444">"इसकी अनुमति वाले ऐप्लिकेशन आपकी शारीरिक गतिविधियों की जानकारी एक्सेस कर सकते हैं जिसमें चलने, साइकिल चलाने, गाड़ी चलाने और कदमों की संख्या जैसी कई जानकारियां शामिल हैं"</string>
    <string name="permission_description_summary_calendar" msgid="7627624281615554407">"इस अनुमति वाले ऐप्लिकेशन आपके \'कैलेंडर\' को एक्सेस कर सकते हैं"</string>
    <string name="permission_description_summary_call_log" msgid="4715804544768878751">"ऐसे ऐप्लिकेशन जिनके पास अनुमति है, वे फ़ोन कॉल लॉग को पढ़ सकते हैं और लिख सकते हैं"</string>
    <string name="permission_description_summary_camera" msgid="7879547592935186291">"इस अनुमति वाले ऐप्लिकेशन फ़ोटो खींच सकते हैं और वीडियो रिकॉर्ड कर सकते हैं"</string>
    <string name="permission_description_summary_contacts" msgid="2833167258022765303">"इस अनुमति वाले ऐप्लिकेशन आपके संपर्कों को एक्सेस कर सकते हैं"</string>
    <string name="permission_description_summary_location" msgid="4722113806360938675">"इस अनुमति वाले ऐप्लिकेशन डिवाइस की जगह की जानकारी एक्सेस कर सकते हैं"</string>
    <string name="permission_description_summary_microphone" msgid="1349810138634077494">"इस अनुमति वाले ऐप्लिकेशन ऑडियो रिकॉर्ड कर सकते हैं"</string>
    <string name="permission_description_summary_phone" msgid="6972180067860067462">"इस अनुमति वाले ऐप्लिकेशन फ़ोन कॉल कर सकते हैं और उन्हें प्रबंधित कर सकते हैं"</string>
    <string name="permission_description_summary_sensors" msgid="5747969909098898581">"इस अनुमति वाले ऐप्लिकेशन आपके बारे में खास जानकारी देने वाली चीज़ों के बारे में बताने वाले सेंसर डेटा को एक्सेस कर सकते हैं"</string>
    <string name="permission_description_summary_sms" msgid="1394630256073587627">"इस अनुमति वाले ऐप्लिकेशन मैसेज भेज और देख सकते हैं"</string>
    <string name="permission_description_summary_storage" msgid="3947962757455327167">"इसकी अनुमति वाले ऐप्लिकेशन आपके डिवाइस के फ़ोटो, मीडिया, और फ़ाइलें एक्सेस कर सकते हैं"</string>
    <string name="app_permission_most_recent_summary" msgid="2806631058626902828">"पिछली बार एक्सेस किया गया: <xliff:g id="TIME_DATE">%1$s</xliff:g>"</string>
    <string name="app_permission_most_recent_denied_summary" msgid="474549680139911807">"इस समय मना किया गया / आखिरी बार एक्सेस किया गया: <xliff:g id="TIME_DATE">%1$s</xliff:g>"</string>
    <string name="app_permission_never_accessed_summary" msgid="5253530744650386602">"कभी एक्सेस नहीं किया गया"</string>
    <string name="app_permission_never_accessed_denied_summary" msgid="5074713608728279798">"मंज़ूरी नहीं दी गई / कभी एक्सेस नहीं किया गया"</string>
=======
    <string name="permission_description_summary_activity_recognition" msgid="3371048800215659444">"इसकी अनुमति वाले ऐप्लिकेशन आपकी शारीरिक गतिविधियों की जानकारी ऐक्सेस कर सकते हैं जिसमें चलने, साइकिल चलाने, गाड़ी चलाने और कदमों की संख्या जैसी कई जानकारियां शामिल हैं"</string>
    <string name="permission_description_summary_calendar" msgid="7627624281615554407">"इस अनुमति वाले ऐप्लिकेशन आपके \'कैलेंडर\' को ऐक्सेस कर सकते हैं"</string>
    <string name="permission_description_summary_call_log" msgid="4715804544768878751">"ऐसे ऐप्लिकेशन जिनके पास अनुमति है, वे फ़ोन कॉल लॉग को पढ़ सकते हैं और लिख सकते हैं"</string>
    <string name="permission_description_summary_camera" msgid="7879547592935186291">"इस अनुमति वाले ऐप्लिकेशन फ़ोटो खींच सकते हैं और वीडियो रिकॉर्ड कर सकते हैं"</string>
    <string name="permission_description_summary_contacts" msgid="2833167258022765303">"इस अनुमति वाले ऐप्लिकेशन आपके संपर्कों को ऐक्सेस कर सकते हैं"</string>
    <string name="permission_description_summary_location" msgid="4722113806360938675">"इस अनुमति वाले ऐप्लिकेशन डिवाइस की जगह की जानकारी ऐक्सेस कर सकते हैं"</string>
    <string name="permission_description_summary_microphone" msgid="1349810138634077494">"इस अनुमति वाले ऐप्लिकेशन ऑडियो रिकॉर्ड कर सकते हैं"</string>
    <string name="permission_description_summary_phone" msgid="6972180067860067462">"इस अनुमति वाले ऐप्लिकेशन फ़ोन कॉल कर सकते हैं और उन्हें प्रबंधित कर सकते हैं"</string>
    <string name="permission_description_summary_sensors" msgid="5747969909098898581">"इस अनुमति वाले ऐप्लिकेशन आपके बारे में खास जानकारी देने वाली चीज़ों के बारे में बताने वाले सेंसर डेटा को ऐक्सेस कर सकते हैं"</string>
    <string name="permission_description_summary_sms" msgid="1394630256073587627">"इस अनुमति वाले ऐप्लिकेशन मैसेज भेज और देख सकते हैं"</string>
    <string name="permission_description_summary_storage" msgid="3947962757455327167">"इसकी अनुमति वाले ऐप्लिकेशन आपके डिवाइस के फ़ोटो, मीडिया, और फ़ाइलें ऐक्सेस कर सकते हैं"</string>
    <string name="app_permission_most_recent_summary" msgid="2806631058626902828">"पिछली बार ऐक्सेस किया गया: <xliff:g id="TIME_DATE">%1$s</xliff:g>"</string>
    <string name="app_permission_most_recent_denied_summary" msgid="474549680139911807">"इस समय मना किया गया / आखिरी बार ऐक्सेस किया गया: <xliff:g id="TIME_DATE">%1$s</xliff:g>"</string>
    <string name="app_permission_never_accessed_summary" msgid="5253530744650386602">"कभी ऐक्सेस नहीं किया गया"</string>
    <string name="app_permission_never_accessed_denied_summary" msgid="5074713608728279798">"मंज़ूरी नहीं दी गई / कभी ऐक्सेस नहीं किया गया"</string>
>>>>>>> 9888f5f3
    <string name="allowed_header" msgid="670868581011741572">"अनुमति है"</string>
    <string name="allowed_always_header" msgid="3129163790476916487">"हमेशा के लिए मंज़ूरी दी गई है"</string>
    <string name="allowed_foreground_header" msgid="508441909373674270">"सिर्फ़ इस्तेमाल में होने पर अनुमति है"</string>
    <string name="denied_header" msgid="4716097249466859449">"मंज़ूरी नहीं मिली"</string>
    <string name="detailed_usage_link" msgid="3213629980587953904">"इस्तेमाल की ज़्यादा जानकारी देखें"</string>
    <plurals name="days" formatted="false" msgid="7685720539370448104">
      <item quantity="one"><xliff:g id="NUMBER">%s</xliff:g> दिन</item>
      <item quantity="other"><xliff:g id="NUMBER">%s</xliff:g> दिन</item>
    </plurals>
    <plurals name="hours" formatted="false" msgid="5513137617382570199">
      <item quantity="one"><xliff:g id="NUMBER">%s</xliff:g> घंटे</item>
      <item quantity="other"><xliff:g id="NUMBER">%s</xliff:g> घंटे</item>
    </plurals>
    <plurals name="minutes" formatted="false" msgid="269873289285218670">
      <item quantity="one"><xliff:g id="NUMBER">%s</xliff:g> मिनट</item>
      <item quantity="other"><xliff:g id="NUMBER">%s</xliff:g> मिनट</item>
    </plurals>
    <plurals name="seconds" formatted="false" msgid="7518380254369486125">
      <item quantity="one"><xliff:g id="NUMBER">%s</xliff:g> सेकंड</item>
      <item quantity="other"><xliff:g id="NUMBER">%s</xliff:g> सेकंड</item>
    </plurals>
    <string name="permission_reminders" msgid="7692569306867004285">"अनुमति रिमाइंडर"</string>
<<<<<<< HEAD
    <string name="background_location_access_reminder_notification_title" msgid="1447771664601165880">"<xliff:g id="APP_NAME">%s</xliff:g> अब बैकग्राउंड में आपकी जगह की जानकारी एक्सेस कर सकता है"</string>
    <string name="background_location_access_reminder_notification_content" msgid="4931939953173203901">"यह ऐप्लिकेशन हमेशा आपकी जगह की जानकारी एक्सेस कर सकता है. बदलने के लिए टैप करें."</string>
=======
    <string name="background_location_access_reminder_notification_title" msgid="1447771664601165880">"<xliff:g id="APP_NAME">%s</xliff:g> अब बैकग्राउंड में आपकी जगह की जानकारी ऐक्सेस कर सकता है"</string>
    <string name="background_location_access_reminder_notification_content" msgid="4931939953173203901">"यह ऐप्लिकेशन हमेशा आपकी जगह की जानकारी ऐक्सेस कर सकता है. बदलने के लिए टैप करें."</string>
>>>>>>> 9888f5f3
    <string name="permission_subtitle_only_in_foreground" msgid="4173535624805161577">"सिर्फ़ ऐप्लिकेशन इस्तेमाल में होने के दौरान"</string>
    <string name="no_permissions_allowed" msgid="3972033828052568206">"कोई अनुमति नहीं मिली है"</string>
    <string name="no_permissions_denied" msgid="4148813660212679056">"सभी अनुमतियां मंज़ूर की गई हैं"</string>
    <string name="no_apps_allowed" msgid="4959324189831343508">"किसी ऐप्लिकेशन को अनुमति नहीं है"</string>
    <string name="no_apps_denied" msgid="4966465333227047186">"किसी ऐप्लिकेशन को नामंज़ूर नहीं किया गया है"</string>
    <string name="car_permission_selected" msgid="5788441628706535323">"चुनी गई अनुमति"</string>
    <string name="settings" msgid="6743583734099755409">"सेटिंग"</string>
<<<<<<< HEAD
    <string name="accessibility_service_dialog_title_single" msgid="8163574312765390697">"<xliff:g id="SERVICE_NAME">%s</xliff:g> को आपके डिवाइस पर पूरा एक्सेस मिला है"</string>
    <string name="accessibility_service_dialog_title_multiple" msgid="593839615447260933">"<xliff:g id="NUM_SERVICES">%s</xliff:g> सुलभता ऐप्लिकेशन के पास आपके डिवाइस का पूरा एक्सेस है"</string>
=======
    <string name="accessibility_service_dialog_title_single" msgid="8163574312765390697">"<xliff:g id="SERVICE_NAME">%s</xliff:g> को आपके डिवाइस पर पूरा ऐक्सेस मिला है"</string>
    <string name="accessibility_service_dialog_title_multiple" msgid="593839615447260933">"<xliff:g id="NUM_SERVICES">%s</xliff:g> सुलभता ऐप्लिकेशन के पास आपके डिवाइस का पूरा ऐक्सेस है"</string>
>>>>>>> 9888f5f3
    <string name="accessibility_service_dialog_bottom_text_single" msgid="1201610224744125691">"<xliff:g id="SERVICE_NAME">%s</xliff:g> आपकी स्क्रीन, कार्रवाइयां, और इनपुट देख सकता है और आपके लिए काम कर सकता है. साथ ही, यह स्क्रीन के डिसप्ले को नियंत्रित भी कर सकता है."</string>
    <string name="accessibility_service_dialog_bottom_text_multiple" msgid="99044354994789512">"ये ऐप्लिकेशन आपकी स्क्रीन, कार्रवाइयां और इनपुट देख सकते हैं, कार्रवाई कर सकते हैं और डिसप्ले को नियंत्रित कर सकते हैं."</string>
    <string name="role_assistant_label" msgid="325607225419991524">"डिफ़ॉल्ट सहायक ऐप्लिकेशन"</string>
    <string name="role_assistant_short_label" msgid="5324338887042810318">"सहायक ऐप"</string>
    <string name="role_assistant_description" msgid="5980622464037768572">"आप जो स्क्रीन देख रहे हैं, उसकी जानकारी के मुताबिक सहायक ऐप्लिकेशन आपकी मदद कर सकते हैं. कुछ ऐप्लिकेशन पर आपकी पूरी मदद करने के लिए लॉन्चर और बोलकर फ़ोन को निर्देश देना, ये दोनों सेवाएं काम करती हैं."</string>
    <string name="role_assistant_request_title" msgid="2198246079117996249">"<xliff:g id="APP_NAME">%1$s</xliff:g> को अपना डिफ़ॉल्ट सहायता ऐप्लिकेशन सेट करें?"</string>
<<<<<<< HEAD
    <string name="role_assistant_request_description" msgid="9007538649849881727">"मैसेज, कॉल लॉग का एक्सेस पाएं"</string>
    <string name="role_browser_label" msgid="1452186785584890151">"डिफ़ॉल्ट ब्राउज़र ऐप्लिकेशन"</string>
    <string name="role_browser_short_label" msgid="7008704096614388208">"ब्राउज़र ऐप्लिकेशन"</string>
    <string name="role_browser_description" msgid="3733812642667691329">"ऐसे ऐप्लिकेशन जो आपको इंटरनेट का एक्सेस देते हैं और टैप करने के लिए डिसप्ले लिंक देते हैं"</string>
=======
    <string name="role_assistant_request_description" msgid="9007538649849881727">"मैसेज, कॉल लॉग का ऐक्सेस पाएं"</string>
    <string name="role_browser_label" msgid="1452186785584890151">"डिफ़ॉल्ट ब्राउज़र ऐप्लिकेशन"</string>
    <string name="role_browser_short_label" msgid="7008704096614388208">"ब्राउज़र ऐप्लिकेशन"</string>
    <string name="role_browser_description" msgid="3733812642667691329">"ऐसे ऐप्लिकेशन जो आपको इंटरनेट का ऐक्सेस देते हैं और टैप करने के लिए डिसप्ले लिंक देते हैं"</string>
>>>>>>> 9888f5f3
    <string name="role_browser_request_title" msgid="6682328732125865006">"<xliff:g id="APP_NAME">%1$s</xliff:g> को अपने डिफ़ॉल्ट ब्राउज़र ऐप्लिकेशन के तौर पर सेट करें?"</string>
    <string name="role_browser_request_description" msgid="5273230084027848407">"अनुमति की ज़रूरत नहीं है"</string>
    <string name="role_dialer_label" msgid="596483535824303996">"डिफ़ॉल्ट फ़ोन ऐप्लिकेशन"</string>
    <string name="role_dialer_short_label" msgid="6852083763162503355">"फ़ोन ऐप्लिकेशन"</string>
    <string name="role_dialer_description" msgid="8168811763060055520">"ऐसे ऐप्लिकेशन जिनकी मदद से आप अपने डिवाइस से टेलीफ़ोन कॉल कर सकते हैं और इनकमिंग कॉल का जवाब दे सकते हैं"</string>
    <string name="role_dialer_request_title" msgid="2281942809560056462">"<xliff:g id="APP_NAME">%1$s</xliff:g> को आपके डिफ़ॉल्ट फ़ोन ऐप्लिकेशन के तौर पर सेट करें?"</string>
<<<<<<< HEAD
    <string name="role_dialer_request_description" msgid="1597958203339261473">"कॉल लॉग का एक्सेस मिलता है, मैसेज भेजें"</string>
=======
    <string name="role_dialer_request_description" msgid="1597958203339261473">"कॉल लॉग का ऐक्सेस मिलता है, मैसेज भेजें"</string>
>>>>>>> 9888f5f3
    <string name="role_sms_label" msgid="1282375330984375167">"मैसेज का डिफ़ॉल्ट ऐप्लिकेशन"</string>
    <string name="role_sms_short_label" msgid="4774295162759580727">"मैसेज (एसएमएस) ऐप्लिकेशन"</string>
    <string name="role_sms_description" msgid="8688975508844386261">"ऐसे ऐप्लिकेशन जिनकी मदद से आप अपने फ़ोन नंबर का इस्तेमाल मैसेज, फ़ोटो, वीडियो के साथ ही दूसरी चीज़ें भेजने और पाने के लिए कर सकते हैं"</string>
    <string name="role_sms_request_title" msgid="3942676190809695139">"<xliff:g id="APP_NAME">%1$s</xliff:g> को अपने डिफ़ॉल्ट मैसेज ऐप्लिकेशन के तौर पर सेट करें?"</string>
<<<<<<< HEAD
    <string name="role_sms_request_description" msgid="6079312070314434582">"संपर्कों, मैसेज, फ़ोन का एक्सेस मिलता है"</string>
=======
    <string name="role_sms_request_description" msgid="6079312070314434582">"संपर्कों, मैसेज, फ़ोन का ऐक्सेस मिलता है"</string>
>>>>>>> 9888f5f3
    <string name="role_emergency_label" msgid="8510350771744625248">"डिफ़ॉल्ट इमरजेंसी ऐप्लिकेशन"</string>
    <string name="role_emergency_short_label" msgid="594672497758636578">"आपातकालीन ऐप्लिकेशन"</string>
    <string name="role_emergency_description" msgid="1328017704085954407">"ऐसे ऐप्लिकेशन जिनका इस्तेमाल आप अपनी मेडिकल जानकारी रिकॉर्ड कर सकते हैं और इसे आपातकाल में मदद करने वालों को उपलब्ध करा सकते हैं, मौसम में गंभीर गड़बड़ी के बारे में अलर्ट पाने के लिए, मदद की ज़रूरत पड़ने पर दूसरों को सूचित करने लिए कर सकते हैं"</string>
    <string name="role_emergency_request_title" msgid="862426026906033381">"<xliff:g id="APP_NAME">%1$s</xliff:g> को अपने आपातकालीन ऐप्लिकेशन के रूप में सेट करें?"</string>
    <string name="role_emergency_request_description" msgid="6604461788824945209">"किसी अनुमति की ज़रूरत नहीं है"</string>
    <string name="role_home_label" msgid="2403568779207064895">"डिफ़ॉल्ट होम ऐप्लिकेशन"</string>
    <string name="role_home_short_label" msgid="8293261293243062773">"होम ऐप्लिकेशन"</string>
<<<<<<< HEAD
    <string name="role_home_description" msgid="4692657963991101103">"ऐप्लिकेशन जिन्हें अक्सर लॉन्चर कहा जाता है, वे आपके Android डिवाइस पर होम स्क्रीन की जगह ले लेते हैं और आपको डिवाइस की सामग्रियों और सुविधाओं का एक्सेस देते हैं"</string>
=======
    <string name="role_home_description" msgid="4692657963991101103">"ऐप्लिकेशन जिन्हें अक्सर लॉन्चर कहा जाता है, वे आपके Android डिवाइस पर होम स्क्रीन की जगह ले लेते हैं और आपको डिवाइस की सामग्रियों और सुविधाओं का ऐक्सेस देते हैं"</string>
>>>>>>> 9888f5f3
    <string name="role_home_request_title" msgid="7254377742128731004">"<xliff:g id="APP_NAME">%1$s</xliff:g> को अपने डिफ़ॉल्ट होम ऐप्लिकेशन के तौर पर सेट करना चाहते हैं?"</string>
    <string name="role_home_request_description" msgid="1649615419642117675">"अनुमति की ज़रूरत नहीं है"</string>
    <string name="role_call_redirection_label" msgid="8614962962542193455">"कॉल रीडायरेक्ट का डिफ़ॉल्ट ऐप"</string>
    <string name="role_call_redirection_short_label" msgid="7030817671864547206">"कॉल रीडायरेक्ट करने वाला ऐप"</string>
    <string name="role_call_redirection_description" msgid="1118180396571102108">"ऐसे ऐप्लिकेशन जो आपको किए गए कॉल (आउटगोइंग) को दूसरे फ़ोन नंबर पर भेजने की सुविधा देते हैं"</string>
    <string name="role_call_redirection_request_title" msgid="3292712900764740951">"क्या आप <xliff:g id="APP_NAME">%1$s</xliff:g> को अपने डिफ़ॉल्ट कॉल रीडायरेक्शन ऐप्लिकेशन के तौर पर सेट करना चाहते हैं?"</string>
    <string name="role_call_redirection_request_description" msgid="9130097590698779041">"अनुमति की ज़रूरत नहीं है"</string>
    <string name="role_call_screening_label" msgid="6762278758943136846">"डिफ़ॉल्ट कॉल आईडी और स्पैम ऐप्लिकेशन"</string>
    <string name="role_call_screening_short_label" msgid="4405732075031564902">"कॉलर आईडी और स्पैम ऐप्लिकेशन"</string>
    <string name="role_call_screening_description" msgid="630332789277798256">"ऐसे ऐप्लिकेशन जिनकी मदद से आप आने वाले कॉल (इनकमिंग) की पहचान कर सकते हैं, स्पैम और रोबोकॉल को ब्लॉक कर सकते हैं, और अनचाहे नंबर को ब्लैकलिस्ट कर सकते हैं"</string>
    <string name="role_call_screening_request_title" msgid="2918540778717341412">"क्या <xliff:g id="APP_NAME">%1$s</xliff:g> को अपना डिफ़ॉल्ट कॉलर आईडी और स्पैम आईडी के तौर पर सेट करना चाहते हैं?"</string>
    <string name="role_call_screening_request_description" msgid="2238766550271106517">"अनुमति की ज़रूरत नहीं है"</string>
    <string name="request_role_current_default" msgid="8010053122057418777">"मौजूदा डिफ़ॉल्ट"</string>
    <string name="request_role_dont_ask_again" msgid="1002776641382604316">"फिर से न पूछें"</string>
    <string name="request_role_set_as_default" msgid="161884072789965631">"डिफ़ॉल्ट के रूप में सेट करें"</string>
    <string name="default_app_search_keyword" msgid="5893328509368498565">"डिफ़ॉल्ट ऐप्लिकेशन"</string>
    <string name="ongoing_usage_dialog_ok" msgid="2849153333510041980">"ठीक है"</string>
    <string name="ongoing_usage_dialog_open_settings" msgid="180561046130062839">"निजता सेटिंग"</string>
    <string name="ongoing_usage_dialog_title" msgid="7494746761292131980">"आपके <xliff:g id="TYPES_LIST">%s</xliff:g> का इस्तेमाल कर रहे ऐप्लिकेशन"</string>
    <string name="ongoing_usage_dialog_separator" msgid="3220814513543042443">", "</string>
    <string name="ongoing_usage_dialog_last_separator" msgid="970720969260545688">" और "</string>
    <string name="settings_button" msgid="1808682743475842576">"सेटिंग"</string>
    <string name="default_apps" msgid="5730264737920158250">"डिफ़ॉल्ट ऐप्लिकेशन"</string>
    <string name="no_default_apps" msgid="2998405086652908867">"कोई डिफ़ॉल्ट ऐप्लिकेशन नहीं."</string>
    <string name="default_apps_more" msgid="2432881430817521134">"और डिफ़ॉल्ट ऐप्लिकेशन"</string>
    <string name="default_apps_manage_domain_urls" msgid="814023242306919121">"खुलने वाले लिंक"</string>
    <string name="default_apps_for_work" msgid="6893448061977233772">"काम के लिए डिफ़ॉल्ट"</string>
    <string name="default_app_none" msgid="4430855885741769064">"कोई नहीं"</string>
    <string name="default_app_system_default" msgid="330065926244492508">"(सिस्टम डिफ़ॉल्ट)"</string>
    <string name="default_app_no_apps" msgid="295747201345391862">"कोई ऐप्लिकेशन नहीं"</string>
    <string name="car_default_app_selected" msgid="5041173040939570813">"चुना हुआ ऐप्लिकेशन"</string>
    <string name="car_default_app_selected_with_info" msgid="846119554232771428">"<xliff:g id="ADDITIONAL_INFO">%1$s</xliff:g> - चुना गया"</string>
    <string name="special_app_access_search_keyword" msgid="1933225255981974193">"ऐप्लिकेशन को खास अनुमति"</string>
    <string name="special_app_access" msgid="1809336016722693481">"ऐप्लिकेशन को खास अनुमति"</string>
    <string name="no_special_app_access" msgid="1990650297459671983">"ऐप्लिकेशन को खास अनुमति नहीं"</string>
    <string name="special_app_access_no_apps" msgid="4500324676362932725">"कोई ऐप्लिकेशन नहीं"</string>
    <string name="home_missing_work_profile_support" msgid="1172382464555492915">"वर्क प्रोफ़ाइल का इस्तेमाल नहीं किया जा सकता"</string>
    <string name="encryption_unaware_confirmation_message" msgid="5402573583668296906">"ध्यान दें : अगर डिवाइस को रीस्टार्ट करते समय उसकी स्क्रीन लॉक है, तो यह ऐप्लिकेशन तब तक शुरू नहीं होगा, जब तक आप डिवाइस को अनलॉक नहीं करते."</string>
<<<<<<< HEAD
    <string name="assistant_confirmation_message" msgid="381445592546930">"Assistant आपके सिस्टम पर इस्तेमाल किए जा रहे ऐप्लिकेशन की जानकारी देख पाएगी. इसमें आपकी स्क्रीन पर दिखाई देने वाली या ऐप्लिकेशन की एक्सेस करने लायक जानकारी शामिल होगी."</string>
=======
    <string name="assistant_confirmation_message" msgid="381445592546930">"Assistant आपके सिस्टम पर इस्तेमाल किए जा रहे ऐप्लिकेशन की जानकारी देख पाएगी. इसमें आपकी स्क्रीन पर दिखाई देने वाली या ऐप्लिकेशन की ऐक्सेस करने लायक जानकारी शामिल होगी."</string>
>>>>>>> 9888f5f3
    <string name="incident_report_channel_name" msgid="434475342655406223">"डीबग करने की प्रक्रिया का डेटा शेयर करें"</string>
    <string name="incident_report_notification_title" msgid="5639002400773574216">"डीबग करने की ज़्यादा जानकारी शेयर करना चाहते हैं?"</string>
    <string name="incident_report_notification_text" msgid="3982379040142711581">"<xliff:g id="APP_NAME">%1$s</xliff:g> डीबग करने की जानकारी अपलोड करना चाहता है."</string>
    <string name="incident_report_dialog_title" msgid="7779774651136791681">"डीबग करने की प्रक्रिया का डेटा शेयर करें"</string>
    <string name="incident_report_dialog_intro" msgid="4267939213446817062">"सिस्टम को किसी समस्या का पता चला है."</string>
    <string name="incident_report_dialog_text" msgid="4831945625929455288">"<xliff:g id="APP_NAME_0">%1$s</xliff:g> इस डिवाइस से <xliff:g id="DATE">%2$s</xliff:g> को <xliff:g id="TIME">%3$s</xliff:g> बजे ली गई गड़बड़ी की रिपोर्ट अपलोड करने की मंज़ूरी मांग रहा है. गड़बड़ी की रिपोर्ट में आपके डिवाइस के बारे में या ऐप्लिकेशन की ओर से लॉग की गई निजी जानकारी शामिल होती है, जैसे कि उपयोगकर्ता नाम, जगह की जानकारी का डेटा, डिवाइस पहचानकर्ता, और नेटवर्क की जानकारी. गड़बड़ी की रिपोर्ट सिर्फ़ उन लोगों और ऐप्लिकेशन के साथ शेयर करें जिन पर आप इस जानकारी को लेकर भरोसा करते हैं. क्या आप <xliff:g id="APP_NAME_1">%4$s</xliff:g> को गड़बड़ी की रिपोर्ट अपलोड करने देना चाहते हैं?"</string>
    <string name="incident_report_error_dialog_text" msgid="7571987324653854729">"<xliff:g id="APP_NAME">%1$s</xliff:g> के लिए गड़बड़ी की रिपोर्ट तैयार करने में दिक्कत हुई. इसलिए, डीबग करने के बारे में ज़्यादा जानकारी का डेटा शेयर नहींं किया जा सका. रुकावट के लिए खेद है."</string>
    <string name="incident_report_dialog_allow_label" msgid="39628365401477149">"अनुमति दें"</string>
    <string name="incident_report_dialog_deny_label" msgid="3613078094039859343">"अनुमति न दें"</string>
    <string name="adjust_user_sensitive_title" msgid="6181325993919599745">"बेहतर सेटिंग"</string>
    <string name="menu_adjust_user_sensitive" msgid="277984416700153328">"बेहतर सेटिंग"</string>
    <string name="adjust_user_sensitive_globally_title" msgid="7250948764129867522">"सिस्टम के ऐप्लिकेशन का इस्तेमाल दिखाएं"</string>
    <string name="adjust_user_sensitive_globally_summary" msgid="2331110562911167243">"स्टेटस बार, डैशबोर्ड में और दूसरी जगहों पर अनुमतियों का सिस्टम ऐप्लिकेशन इस्तेमाल दिखाएं"</string>
    <string name="adjust_user_sensitive_per_app_header" msgid="3463088084190391428">"आगे दिए गए ऐप्लिकेशन का इस्तेमाल हाइलाइट करें"</string>
    <string name="assistant_record_audio_user_sensitive_title" msgid="4527980682419054323">"Assistant ट्रिगर पहचान दिखाएं"</string>
    <string name="assistant_record_audio_user_sensitive_summary" msgid="4952742951700902553">"आवाज़ से डिवाइस का इस्तेमाल करने के लिए, माइक्रोफ़ोन का इस्तेमाल करते समय स्टेटस बार में आइकॉन दिखाएं"</string>
<<<<<<< HEAD
    <string name="permgrouprequest_storage_isolated" msgid="6769845877344258537">"&lt;b&gt;<xliff:g id="APP_NAME">%1$s</xliff:g>&lt;/b&gt; को अपने डिवाइस में मौजूद फ़ोटो और मीडिया एक्सेस करने की अनुमति देना चाहते हैं?"</string>
=======
    <string name="permgrouprequest_storage_isolated" msgid="6769845877344258537">"&lt;b&gt;<xliff:g id="APP_NAME">%1$s</xliff:g>&lt;/b&gt; को अपने डिवाइस में मौजूद फ़ोटो और मीडिया ऐक्सेस करने की अनुमति देना चाहते हैं?"</string>
>>>>>>> 9888f5f3
</resources><|MERGE_RESOLUTION|>--- conflicted
+++ resolved
@@ -23,11 +23,7 @@
     <string name="app_not_found_dlg_title" msgid="2692335460569505484">"ऐप्स  नहीं मिला"</string>
     <string name="grant_dialog_button_deny" msgid="2176510645406614340">"अस्वीकार करें"</string>
     <string name="grant_dialog_button_deny_and_dont_ask_again" msgid="7583601276815031679">"अनुमति न दें और दोबारा न पूछें"</string>
-<<<<<<< HEAD
-    <string name="grant_dialog_button_deny_background" msgid="4054411855048240271">"इस्तेमाल के दौरान एक्सेस बनाए रखें"</string>
-=======
     <string name="grant_dialog_button_deny_background" msgid="4054411855048240271">"इस्तेमाल के दौरान ऐक्सेस बनाए रखें"</string>
->>>>>>> 9888f5f3
     <string name="grant_dialog_button_deny_background_and_dont_ask_again" msgid="999878458921486616">"सेव करके रखें और दोबारा न पूछें"</string>
     <string name="grant_dialog_button_more_info" msgid="2218220771432058426">"ज़्यादा जानकारी"</string>
     <string name="grant_dialog_button_deny_anyway" msgid="847960499284125250">"फिर भी अस्वीकार करें"</string>
@@ -62,18 +58,6 @@
     <string name="menu_hide_system" msgid="7595471742649432977">"सिस्टम छिपाएं"</string>
     <string name="no_apps" msgid="1965493419005012569">"कोई ऐप्स नहीं"</string>
     <string name="location_settings" msgid="1774875730854491297">"जगह की सेटिंग"</string>
-<<<<<<< HEAD
-    <string name="location_warning" msgid="8778701356292735971">"<xliff:g id="APP_NAME">%1$s</xliff:g> इस डिवाइस के लिए जगह की जानकारी उपलब्‍ध कराता है. जगह की पहुंच (एक्सेस) को जगह की सेटिंग से बदला जा सकता है."</string>
-    <string name="system_warning" msgid="7103819124542305179">"अगर आप इस अनुमति को अस्वीकार करते हैं, तो हो सकता है कि आपके डिवाइस की मूलभूत सुविधाएं जरूरी काम न कर पाएं."</string>
-    <string name="permission_summary_enforced_by_policy" msgid="3418617316188986205">"नीति द्वारा लागू"</string>
-    <string name="permission_summary_disabled_by_policy_background_only" msgid="160007162349980265">"नीति के मुताबिक बैकग्राउंड एक्सेस बंद किया गया"</string>
-    <string name="permission_summary_enabled_by_policy_background_only" msgid="4834971700297385342">"नीति के मुताबिक बैकग्राउंड एक्सेस चालू किया गया"</string>
-    <string name="permission_summary_enabled_by_policy_foreground_only" msgid="5150061275247925588">"नीति के मुताबिक फ़ोरग्राउंड एक्सेस चालू किया गया"</string>
-    <string name="permission_summary_enforced_by_admin" msgid="1702707982488952544">"इसका नियंत्रण एडमिन के पास है"</string>
-    <string name="permission_summary_disabled_by_admin_background_only" msgid="2185473379176174735">"एडमिन ने बैकग्राउंड एक्सेस बंद किया है"</string>
-    <string name="permission_summary_enabled_by_admin_background_only" msgid="4558536214810713340">"एडमिन ने बैकग्राउंड एक्सेस चालू किया है"</string>
-    <string name="permission_summary_enabled_by_admin_foreground_only" msgid="3735312186687063512">"एडमिन ने फ़ोरग्राउंड एक्सेस चालू किया है"</string>
-=======
     <string name="location_warning" msgid="8778701356292735971">"<xliff:g id="APP_NAME">%1$s</xliff:g> इस डिवाइस के लिए जगह की जानकारी उपलब्‍ध कराता है. जगह की पहुंच (ऐक्सेस) को जगह की सेटिंग से बदला जा सकता है."</string>
     <string name="system_warning" msgid="7103819124542305179">"अगर आप इस अनुमति को अस्वीकार करते हैं, तो हो सकता है कि आपके डिवाइस की मूलभूत सुविधाएं जरूरी काम न कर पाएं."</string>
     <string name="permission_summary_enforced_by_policy" msgid="3418617316188986205">"नीति द्वारा लागू"</string>
@@ -84,7 +68,6 @@
     <string name="permission_summary_disabled_by_admin_background_only" msgid="2185473379176174735">"एडमिन ने बैकग्राउंड ऐक्सेस बंद किया है"</string>
     <string name="permission_summary_enabled_by_admin_background_only" msgid="4558536214810713340">"एडमिन ने बैकग्राउंड ऐक्सेस चालू किया है"</string>
     <string name="permission_summary_enabled_by_admin_foreground_only" msgid="3735312186687063512">"एडमिन ने फ़ोरग्राउंड ऐक्सेस चालू किया है"</string>
->>>>>>> 9888f5f3
     <string name="permission_summary_enabled_system_fixed" msgid="2986671472344103830">"काम करने के लिए डिवाइस को इस अनुमति की ज़रूरत है"</string>
     <!-- no translation found for background_access_chooser_dialog_choices:0 (7142769853837915143) -->
     <!-- no translation found for background_access_chooser_dialog_choices:1 (7804653189249679164) -->
@@ -110,13 +93,8 @@
     <string name="message_staging" msgid="6151794817691100003">"ऐप्लिकेशन चरणबद्ध किया जा रहा है…"</string>
     <string name="app_name_unknown" msgid="8931522764510159105">"अज्ञात"</string>
     <string name="permission_usage_title" msgid="2836714315390340012">"डैशबोर्ड"</string>
-<<<<<<< HEAD
-    <string name="permission_usage_summary_foreground" msgid="926040696577673055">"आखिरी बार एक्सेस: <xliff:g id="TIME">%1$s</xliff:g>\nआखिरी बार का एक्सेस जब ऐप्लिकेशन इस्तेमाल किया जा रहा था"</string>
-    <string name="permission_usage_summary_background" msgid="9179526841353882748">"आखिरी बार एक्सेस: <xliff:g id="TIME">%1$s</xliff:g>\nको आखिरी बार बैकग्राउंड में एक्सेस किया गया था"</string>
-=======
     <string name="permission_usage_summary_foreground" msgid="926040696577673055">"आखिरी बार ऐक्सेस: <xliff:g id="TIME">%1$s</xliff:g>\nआखिरी बार का ऐक्सेस जब ऐप्लिकेशन इस्तेमाल किया जा रहा था"</string>
     <string name="permission_usage_summary_background" msgid="9179526841353882748">"आखिरी बार ऐक्सेस: <xliff:g id="TIME">%1$s</xliff:g>\nको आखिरी बार बैकग्राउंड में ऐक्सेस किया गया था"</string>
->>>>>>> 9888f5f3
     <string name="permission_usage_any_permission" msgid="8832731783727406380">"कोई भी अनुमति"</string>
     <string name="permission_usage_any_time" msgid="1476491940247458210">"किसी भी समय"</string>
     <string name="permission_usage_last_7_days" msgid="4888188421845723880">"पिछले सात दिनों में"</string>
@@ -125,21 +103,12 @@
     <string name="permission_usage_last_15_minutes" msgid="5426881076086895200">"पिछले 15 मिनट में"</string>
     <string name="permission_usage_last_minute" msgid="3067561801126564567">"आखिरी एक मिनट"</string>
     <string name="no_permission_usages" msgid="5322488885313825032">"अनुमति का इस्तेमाल नहीं हुआ"</string>
-<<<<<<< HEAD
-    <string name="permission_usage_list_title_any_time" msgid="5231969131124312338">"किसी भी समय सबसे हाल ही में एक्सेस किए गए ऐप्लिकेशन"</string>
-    <string name="permission_usage_list_title_last_7_days" msgid="3481601827843295434">"पिछले सात दिनों में सबसे हाल के एक्सेस"</string>
-    <string name="permission_usage_list_title_last_day" msgid="8004766042375735038">"पिछले 24 घंटों में सबसे हाल में एक्सेस किए गए"</string>
-    <string name="permission_usage_list_title_last_hour" msgid="5263636446126109595">"पिछले एक घंटे में सबसे हाल में एक्सेस किए गए"</string>
-    <string name="permission_usage_list_title_last_15_minutes" msgid="3842584491108496053">"पिछले 15 मिनट में सबसे हाल ही में एक्सेस किए गए ऐप्लिकेशन"</string>
-    <string name="permission_usage_list_title_last_minute" msgid="6135511482448899737">"पिछले एक मिनट में सबसे हाल में एक्सेस किए गए"</string>
-=======
     <string name="permission_usage_list_title_any_time" msgid="5231969131124312338">"किसी भी समय सबसे हाल ही में ऐक्सेस किए गए ऐप्लिकेशन"</string>
     <string name="permission_usage_list_title_last_7_days" msgid="3481601827843295434">"पिछले सात दिनों में सबसे हाल के ऐक्सेस"</string>
     <string name="permission_usage_list_title_last_day" msgid="8004766042375735038">"पिछले 24 घंटों में सबसे हाल में ऐक्सेस किए गए"</string>
     <string name="permission_usage_list_title_last_hour" msgid="5263636446126109595">"पिछले एक घंटे में सबसे हाल में ऐक्सेस किए गए"</string>
     <string name="permission_usage_list_title_last_15_minutes" msgid="3842584491108496053">"पिछले 15 मिनट में सबसे हाल ही में ऐक्सेस किए गए ऐप्लिकेशन"</string>
     <string name="permission_usage_list_title_last_minute" msgid="6135511482448899737">"पिछले एक मिनट में सबसे हाल में ऐक्सेस किए गए"</string>
->>>>>>> 9888f5f3
     <string name="permission_usage_bar_chart_title_any_time" msgid="2233750755422237444">"किसी भी समय इस्तेमाल की गई अनुमति"</string>
     <string name="permission_usage_bar_chart_title_last_7_days" msgid="2505302271268657969">"पिछले सात दिनों में अनुमति का इस्तेमाल"</string>
     <string name="permission_usage_bar_chart_title_last_day" msgid="3929341411684348428">"पिछले 24 घंटों में इस्तेमाल की गई अनुमतियां"</string>
@@ -157,11 +126,7 @@
     <string name="filter_by_permissions" msgid="6808193127145660341">"अनुमतियों के हिसाब से फ़िल्टर करें"</string>
     <string name="filter_by_time" msgid="4037550957826791975">"समय के अनुसार फ़िल्टर करना"</string>
     <string name="sort_spinner_most_permissions" msgid="6852540142388944721">"सबसे ज़्यादा ली गईं अनुमतियां"</string>
-<<<<<<< HEAD
-    <string name="sort_spinner_most_accesses" msgid="1219554524183666955">"सबसे ज़्यादा बार किए गए एक्सेस"</string>
-=======
     <string name="sort_spinner_most_accesses" msgid="1219554524183666955">"सबसे ज़्यादा बार किए गए ऐक्सेस"</string>
->>>>>>> 9888f5f3
     <string name="sort_spinner_recent" msgid="1418334780798429342">"हाल ही में"</string>
     <string name="sort_by_app" msgid="5836911326872031928">"ऐप के इस्तेमाल के मुताबिक क्रम"</string>
     <string name="sort_by_time" msgid="5904361063977286957">"समय के मुताबिक क्रम में लगाएं"</string>
@@ -172,45 +137,14 @@
       <item quantity="other"><xliff:g id="NUMBER">%s</xliff:g> ऐप्लिकेशन</item>
     </plurals>
     <string name="app_permission_usage_title" msgid="7581866247837360658">"ऐप्लिकेशन अनुमतियों इस्तेमाल"</string>
-<<<<<<< HEAD
-    <string name="app_permission_usage_summary" msgid="5658348946460016420">"एक्सेस: <xliff:g id="NUM">%1$s</xliff:g> बार. कुल अवधि: <xliff:g id="DURATION">%2$s</xliff:g>. आखिरी बार <xliff:g id="TIME">%3$s</xliff:g> पहले इस्तेमाल किया गया."</string>
-    <string name="app_permission_usage_summary_no_duration" msgid="2632566955455027044">"एक्सेस: <xliff:g id="NUM">%1$s</xliff:g> बार. आखिरी बार <xliff:g id="TIME">%2$s</xliff:g> पहले इस्तेमाल किया गया."</string>
-=======
     <string name="app_permission_usage_summary" msgid="5658348946460016420">"ऐक्सेस: <xliff:g id="NUM">%1$s</xliff:g> बार. कुल अवधि: <xliff:g id="DURATION">%2$s</xliff:g>. आखिरी बार <xliff:g id="TIME">%3$s</xliff:g> पहले इस्तेमाल किया गया."</string>
     <string name="app_permission_usage_summary_no_duration" msgid="2632566955455027044">"ऐक्सेस: <xliff:g id="NUM">%1$s</xliff:g> बार. आखिरी बार <xliff:g id="TIME">%2$s</xliff:g> पहले इस्तेमाल किया गया."</string>
->>>>>>> 9888f5f3
     <string name="app_permission_button_allow" msgid="7196632414370900342">"मंज़ूरी दें"</string>
     <string name="app_permission_button_allow_always" msgid="865855803108309194">"हमेशा मंज़ूरी दें"</string>
     <string name="app_permission_button_allow_foreground" msgid="5274626376926140236">"सिर्फ़ ऐप्लिकेशन इस्तेमाल करते समय अनुमति दें"</string>
     <string name="app_permission_button_deny" msgid="6476351587498235802">"नामंज़ूर करें"</string>
     <string name="app_permission_title" msgid="5335967448269243651">"<xliff:g id="PERM">%1$s</xliff:g> अनुमति"</string>
     <string name="app_permission_header" msgid="6247289774554173809">"इस ऐप्लिकेशन के लिए <xliff:g id="PERM">%1$s</xliff:g> इस्तेमाल करने की अनुमति"</string>
-<<<<<<< HEAD
-    <string name="app_permission_footer_usage_summary_generic" msgid="8066565238703750648">"<xliff:g id="APP">%1$s</xliff:g> ने <xliff:g id="TIME">%3$s</xliff:g> पहले आपकी <xliff:g id="PERM">%2$s</xliff:g> एक्सेस की"</string>
-    <string name="app_permission_footer_usage_summary_activity_recognition" msgid="6224606940699705802">"<xliff:g id="APP">%1$s</xliff:g> ने <xliff:g id="TIME">%2$s</xliff:g> पहले आपकी शारीरिक गतिविधि की जानकारी एक्सेस की"</string>
-    <string name="app_permission_footer_usage_summary_calendar" msgid="7675173035887568420">"<xliff:g id="APP">%1$s</xliff:g> ने <xliff:g id="TIME">%2$s</xliff:g> पहले आपका कैलेंडर एक्सेस किया"</string>
-    <string name="app_permission_footer_usage_summary_call_log" msgid="4987849901381920883">"<xliff:g id="APP">%1$s</xliff:g> ने <xliff:g id="TIME">%2$s</xliff:g> पहले आपके कॉल लॉग एक्सेस किए"</string>
-    <string name="app_permission_footer_usage_summary_camera" msgid="2472049066125117479">"<xliff:g id="APP">%1$s</xliff:g> ने <xliff:g id="TIME">%2$s</xliff:g> पहले आपका कैमरा एक्सेस किया"</string>
-    <string name="app_permission_footer_usage_summary_contacts" msgid="2797813377552324816">"<xliff:g id="APP">%1$s</xliff:g> ने <xliff:g id="TIME">%2$s</xliff:g> पहले आपके संपर्क एक्सेस किए"</string>
-    <string name="app_permission_footer_usage_summary_location" msgid="2139958644685442454">"<xliff:g id="APP">%1$s</xliff:g> ने <xliff:g id="TIME">%2$s</xliff:g> पहले आपकी जगह की जानकारी एक्सेस की"</string>
-    <string name="app_permission_footer_usage_summary_microphone" msgid="5389687207650592055">"<xliff:g id="APP">%1$s</xliff:g> ने <xliff:g id="TIME">%2$s</xliff:g> पहले आपका माइक्रोफ़ोन एक्सेस किया"</string>
-    <string name="app_permission_footer_usage_summary_phone" msgid="2837455934182233739">"<xliff:g id="APP">%1$s</xliff:g> ने <xliff:g id="TIME">%2$s</xliff:g> पहले आपका फ़ोन एक्सेस किया"</string>
-    <string name="app_permission_footer_usage_summary_sensors" msgid="1884302729411890466">"<xliff:g id="APP">%1$s</xliff:g> ने <xliff:g id="TIME">%2$s</xliff:g> पहले आपके सेंसर एक्सेस किए"</string>
-    <string name="app_permission_footer_usage_summary_sms" msgid="8773249966836488293">"<xliff:g id="APP">%1$s</xliff:g> ने <xliff:g id="TIME">%2$s</xliff:g> पहले आपके मैसेज (एसएमएस) एक्सेस किए"</string>
-    <string name="app_permission_footer_usage_summary_storage" msgid="4229213694450790269">"<xliff:g id="APP">%1$s</xliff:g> ने <xliff:g id="TIME">%2$s</xliff:g> पहले आपके डिवाइस की मेमोरी एक्सेस की"</string>
-    <string name="app_permission_footer_no_usages_generic" msgid="8379981388202799895">"<xliff:g id="APP">%1$s</xliff:g> ने आपकी <xliff:g id="PERM">%2$s</xliff:g> एक्सेस नहीं की"</string>
-    <string name="app_permission_footer_no_usages_activity_recognition" msgid="2088781216296754537">"<xliff:g id="APP">%1$s</xliff:g> ने आपकी शारीरिक गतिविधि की जानकारी एक्सेस नहीं की"</string>
-    <string name="app_permission_footer_no_usages_calendar" msgid="3981677081050005404">"<xliff:g id="APP">%1$s</xliff:g> ने आपका कैलेंडर एक्सेस नहीं किया"</string>
-    <string name="app_permission_footer_no_usages_call_log" msgid="3647675286098004733">"<xliff:g id="APP">%1$s</xliff:g> ने आपके कॉल लॉग एक्सेस नहीं किए"</string>
-    <string name="app_permission_footer_no_usages_camera" msgid="8924966957792679299">"<xliff:g id="APP">%1$s</xliff:g> ने आपका कैमरा एक्सेस नहीं किया"</string>
-    <string name="app_permission_footer_no_usages_contacts" msgid="6520074289889256166">"<xliff:g id="APP">%1$s</xliff:g> ने आपके संपर्क एक्सेस नहीं किए"</string>
-    <string name="app_permission_footer_no_usages_location" msgid="6817824511661660078">"<xliff:g id="APP">%1$s</xliff:g> ने आपकी जगह की जानकारी एक्सेस नहीं की"</string>
-    <string name="app_permission_footer_no_usages_microphone" msgid="2210999632883194559">"<xliff:g id="APP">%1$s</xliff:g> ने आपका माइक्रोफ़ोन एक्सेस नहीं किया"</string>
-    <string name="app_permission_footer_no_usages_phone" msgid="8388913723991339353">"<xliff:g id="APP">%1$s</xliff:g> ने आपका फ़ोन एक्सेस नहीं किया"</string>
-    <string name="app_permission_footer_no_usages_sensors" msgid="5716861361576610045">"<xliff:g id="APP">%1$s</xliff:g> ने आपके सेंसर एक्सेस नहीं किए"</string>
-    <string name="app_permission_footer_no_usages_sms" msgid="2453537470852966962">"<xliff:g id="APP">%1$s</xliff:g> ने आपके मैसेज (एसएमएस) नहीं एक्सेस किए"</string>
-    <string name="app_permission_footer_no_usages_storage" msgid="1296053906120407192">"<xliff:g id="APP">%1$s</xliff:g> ने आपके डिवाइस की मेमोरी एक्सेस नहीं की"</string>
-=======
     <string name="app_permission_footer_usage_summary_generic" msgid="8066565238703750648">"<xliff:g id="APP">%1$s</xliff:g> ने <xliff:g id="TIME">%3$s</xliff:g> पहले आपकी <xliff:g id="PERM">%2$s</xliff:g> ऐक्सेस की"</string>
     <string name="app_permission_footer_usage_summary_activity_recognition" msgid="6224606940699705802">"<xliff:g id="APP">%1$s</xliff:g> ने <xliff:g id="TIME">%2$s</xliff:g> पहले आपकी शारीरिक गतिविधि की जानकारी ऐक्सेस की"</string>
     <string name="app_permission_footer_usage_summary_calendar" msgid="7675173035887568420">"<xliff:g id="APP">%1$s</xliff:g> ने <xliff:g id="TIME">%2$s</xliff:g> पहले आपका कैलेंडर ऐक्सेस किया"</string>
@@ -235,28 +169,10 @@
     <string name="app_permission_footer_no_usages_sensors" msgid="5716861361576610045">"<xliff:g id="APP">%1$s</xliff:g> ने आपके सेंसर ऐक्सेस नहीं किए"</string>
     <string name="app_permission_footer_no_usages_sms" msgid="2453537470852966962">"<xliff:g id="APP">%1$s</xliff:g> ने आपके मैसेज (एसएमएस) नहीं ऐक्सेस किए"</string>
     <string name="app_permission_footer_no_usages_storage" msgid="1296053906120407192">"<xliff:g id="APP">%1$s</xliff:g> ने आपके डिवाइस की मेमोरी ऐक्सेस नहीं की"</string>
->>>>>>> 9888f5f3
     <string name="app_permission_footer_not_available" msgid="7473636495733881225">"इस अनुमति को पिछली बार इस्तेमाल किए जाने का डेटा फ़िलहाल मौजूद नहीं है"</string>
     <string name="app_permission_footer_app_permissions_link" msgid="6074026408119212662">"सभी <xliff:g id="APP">%1$s</xliff:g> अनुमतियां देखें"</string>
     <string name="app_permission_footer_permission_apps_link" msgid="3489066323918915073">"इस अनुमति वाले सभी ऐप्लिकेशन देखें"</string>
     <string name="permission_description_summary_generic" msgid="1134416469764865198">"इस अनुमति वाली ऐप्लिकेशन <xliff:g id="DESCRIPTION">%1$s</xliff:g> कर सकते हैं"</string>
-<<<<<<< HEAD
-    <string name="permission_description_summary_activity_recognition" msgid="3371048800215659444">"इसकी अनुमति वाले ऐप्लिकेशन आपकी शारीरिक गतिविधियों की जानकारी एक्सेस कर सकते हैं जिसमें चलने, साइकिल चलाने, गाड़ी चलाने और कदमों की संख्या जैसी कई जानकारियां शामिल हैं"</string>
-    <string name="permission_description_summary_calendar" msgid="7627624281615554407">"इस अनुमति वाले ऐप्लिकेशन आपके \'कैलेंडर\' को एक्सेस कर सकते हैं"</string>
-    <string name="permission_description_summary_call_log" msgid="4715804544768878751">"ऐसे ऐप्लिकेशन जिनके पास अनुमति है, वे फ़ोन कॉल लॉग को पढ़ सकते हैं और लिख सकते हैं"</string>
-    <string name="permission_description_summary_camera" msgid="7879547592935186291">"इस अनुमति वाले ऐप्लिकेशन फ़ोटो खींच सकते हैं और वीडियो रिकॉर्ड कर सकते हैं"</string>
-    <string name="permission_description_summary_contacts" msgid="2833167258022765303">"इस अनुमति वाले ऐप्लिकेशन आपके संपर्कों को एक्सेस कर सकते हैं"</string>
-    <string name="permission_description_summary_location" msgid="4722113806360938675">"इस अनुमति वाले ऐप्लिकेशन डिवाइस की जगह की जानकारी एक्सेस कर सकते हैं"</string>
-    <string name="permission_description_summary_microphone" msgid="1349810138634077494">"इस अनुमति वाले ऐप्लिकेशन ऑडियो रिकॉर्ड कर सकते हैं"</string>
-    <string name="permission_description_summary_phone" msgid="6972180067860067462">"इस अनुमति वाले ऐप्लिकेशन फ़ोन कॉल कर सकते हैं और उन्हें प्रबंधित कर सकते हैं"</string>
-    <string name="permission_description_summary_sensors" msgid="5747969909098898581">"इस अनुमति वाले ऐप्लिकेशन आपके बारे में खास जानकारी देने वाली चीज़ों के बारे में बताने वाले सेंसर डेटा को एक्सेस कर सकते हैं"</string>
-    <string name="permission_description_summary_sms" msgid="1394630256073587627">"इस अनुमति वाले ऐप्लिकेशन मैसेज भेज और देख सकते हैं"</string>
-    <string name="permission_description_summary_storage" msgid="3947962757455327167">"इसकी अनुमति वाले ऐप्लिकेशन आपके डिवाइस के फ़ोटो, मीडिया, और फ़ाइलें एक्सेस कर सकते हैं"</string>
-    <string name="app_permission_most_recent_summary" msgid="2806631058626902828">"पिछली बार एक्सेस किया गया: <xliff:g id="TIME_DATE">%1$s</xliff:g>"</string>
-    <string name="app_permission_most_recent_denied_summary" msgid="474549680139911807">"इस समय मना किया गया / आखिरी बार एक्सेस किया गया: <xliff:g id="TIME_DATE">%1$s</xliff:g>"</string>
-    <string name="app_permission_never_accessed_summary" msgid="5253530744650386602">"कभी एक्सेस नहीं किया गया"</string>
-    <string name="app_permission_never_accessed_denied_summary" msgid="5074713608728279798">"मंज़ूरी नहीं दी गई / कभी एक्सेस नहीं किया गया"</string>
-=======
     <string name="permission_description_summary_activity_recognition" msgid="3371048800215659444">"इसकी अनुमति वाले ऐप्लिकेशन आपकी शारीरिक गतिविधियों की जानकारी ऐक्सेस कर सकते हैं जिसमें चलने, साइकिल चलाने, गाड़ी चलाने और कदमों की संख्या जैसी कई जानकारियां शामिल हैं"</string>
     <string name="permission_description_summary_calendar" msgid="7627624281615554407">"इस अनुमति वाले ऐप्लिकेशन आपके \'कैलेंडर\' को ऐक्सेस कर सकते हैं"</string>
     <string name="permission_description_summary_call_log" msgid="4715804544768878751">"ऐसे ऐप्लिकेशन जिनके पास अनुमति है, वे फ़ोन कॉल लॉग को पढ़ सकते हैं और लिख सकते हैं"</string>
@@ -272,7 +188,6 @@
     <string name="app_permission_most_recent_denied_summary" msgid="474549680139911807">"इस समय मना किया गया / आखिरी बार ऐक्सेस किया गया: <xliff:g id="TIME_DATE">%1$s</xliff:g>"</string>
     <string name="app_permission_never_accessed_summary" msgid="5253530744650386602">"कभी ऐक्सेस नहीं किया गया"</string>
     <string name="app_permission_never_accessed_denied_summary" msgid="5074713608728279798">"मंज़ूरी नहीं दी गई / कभी ऐक्सेस नहीं किया गया"</string>
->>>>>>> 9888f5f3
     <string name="allowed_header" msgid="670868581011741572">"अनुमति है"</string>
     <string name="allowed_always_header" msgid="3129163790476916487">"हमेशा के लिए मंज़ूरी दी गई है"</string>
     <string name="allowed_foreground_header" msgid="508441909373674270">"सिर्फ़ इस्तेमाल में होने पर अनुमति है"</string>
@@ -295,13 +210,8 @@
       <item quantity="other"><xliff:g id="NUMBER">%s</xliff:g> सेकंड</item>
     </plurals>
     <string name="permission_reminders" msgid="7692569306867004285">"अनुमति रिमाइंडर"</string>
-<<<<<<< HEAD
-    <string name="background_location_access_reminder_notification_title" msgid="1447771664601165880">"<xliff:g id="APP_NAME">%s</xliff:g> अब बैकग्राउंड में आपकी जगह की जानकारी एक्सेस कर सकता है"</string>
-    <string name="background_location_access_reminder_notification_content" msgid="4931939953173203901">"यह ऐप्लिकेशन हमेशा आपकी जगह की जानकारी एक्सेस कर सकता है. बदलने के लिए टैप करें."</string>
-=======
     <string name="background_location_access_reminder_notification_title" msgid="1447771664601165880">"<xliff:g id="APP_NAME">%s</xliff:g> अब बैकग्राउंड में आपकी जगह की जानकारी ऐक्सेस कर सकता है"</string>
     <string name="background_location_access_reminder_notification_content" msgid="4931939953173203901">"यह ऐप्लिकेशन हमेशा आपकी जगह की जानकारी ऐक्सेस कर सकता है. बदलने के लिए टैप करें."</string>
->>>>>>> 9888f5f3
     <string name="permission_subtitle_only_in_foreground" msgid="4173535624805161577">"सिर्फ़ ऐप्लिकेशन इस्तेमाल में होने के दौरान"</string>
     <string name="no_permissions_allowed" msgid="3972033828052568206">"कोई अनुमति नहीं मिली है"</string>
     <string name="no_permissions_denied" msgid="4148813660212679056">"सभी अनुमतियां मंज़ूर की गई हैं"</string>
@@ -309,50 +219,30 @@
     <string name="no_apps_denied" msgid="4966465333227047186">"किसी ऐप्लिकेशन को नामंज़ूर नहीं किया गया है"</string>
     <string name="car_permission_selected" msgid="5788441628706535323">"चुनी गई अनुमति"</string>
     <string name="settings" msgid="6743583734099755409">"सेटिंग"</string>
-<<<<<<< HEAD
-    <string name="accessibility_service_dialog_title_single" msgid="8163574312765390697">"<xliff:g id="SERVICE_NAME">%s</xliff:g> को आपके डिवाइस पर पूरा एक्सेस मिला है"</string>
-    <string name="accessibility_service_dialog_title_multiple" msgid="593839615447260933">"<xliff:g id="NUM_SERVICES">%s</xliff:g> सुलभता ऐप्लिकेशन के पास आपके डिवाइस का पूरा एक्सेस है"</string>
-=======
     <string name="accessibility_service_dialog_title_single" msgid="8163574312765390697">"<xliff:g id="SERVICE_NAME">%s</xliff:g> को आपके डिवाइस पर पूरा ऐक्सेस मिला है"</string>
     <string name="accessibility_service_dialog_title_multiple" msgid="593839615447260933">"<xliff:g id="NUM_SERVICES">%s</xliff:g> सुलभता ऐप्लिकेशन के पास आपके डिवाइस का पूरा ऐक्सेस है"</string>
->>>>>>> 9888f5f3
     <string name="accessibility_service_dialog_bottom_text_single" msgid="1201610224744125691">"<xliff:g id="SERVICE_NAME">%s</xliff:g> आपकी स्क्रीन, कार्रवाइयां, और इनपुट देख सकता है और आपके लिए काम कर सकता है. साथ ही, यह स्क्रीन के डिसप्ले को नियंत्रित भी कर सकता है."</string>
     <string name="accessibility_service_dialog_bottom_text_multiple" msgid="99044354994789512">"ये ऐप्लिकेशन आपकी स्क्रीन, कार्रवाइयां और इनपुट देख सकते हैं, कार्रवाई कर सकते हैं और डिसप्ले को नियंत्रित कर सकते हैं."</string>
     <string name="role_assistant_label" msgid="325607225419991524">"डिफ़ॉल्ट सहायक ऐप्लिकेशन"</string>
     <string name="role_assistant_short_label" msgid="5324338887042810318">"सहायक ऐप"</string>
     <string name="role_assistant_description" msgid="5980622464037768572">"आप जो स्क्रीन देख रहे हैं, उसकी जानकारी के मुताबिक सहायक ऐप्लिकेशन आपकी मदद कर सकते हैं. कुछ ऐप्लिकेशन पर आपकी पूरी मदद करने के लिए लॉन्चर और बोलकर फ़ोन को निर्देश देना, ये दोनों सेवाएं काम करती हैं."</string>
     <string name="role_assistant_request_title" msgid="2198246079117996249">"<xliff:g id="APP_NAME">%1$s</xliff:g> को अपना डिफ़ॉल्ट सहायता ऐप्लिकेशन सेट करें?"</string>
-<<<<<<< HEAD
-    <string name="role_assistant_request_description" msgid="9007538649849881727">"मैसेज, कॉल लॉग का एक्सेस पाएं"</string>
-    <string name="role_browser_label" msgid="1452186785584890151">"डिफ़ॉल्ट ब्राउज़र ऐप्लिकेशन"</string>
-    <string name="role_browser_short_label" msgid="7008704096614388208">"ब्राउज़र ऐप्लिकेशन"</string>
-    <string name="role_browser_description" msgid="3733812642667691329">"ऐसे ऐप्लिकेशन जो आपको इंटरनेट का एक्सेस देते हैं और टैप करने के लिए डिसप्ले लिंक देते हैं"</string>
-=======
     <string name="role_assistant_request_description" msgid="9007538649849881727">"मैसेज, कॉल लॉग का ऐक्सेस पाएं"</string>
     <string name="role_browser_label" msgid="1452186785584890151">"डिफ़ॉल्ट ब्राउज़र ऐप्लिकेशन"</string>
     <string name="role_browser_short_label" msgid="7008704096614388208">"ब्राउज़र ऐप्लिकेशन"</string>
     <string name="role_browser_description" msgid="3733812642667691329">"ऐसे ऐप्लिकेशन जो आपको इंटरनेट का ऐक्सेस देते हैं और टैप करने के लिए डिसप्ले लिंक देते हैं"</string>
->>>>>>> 9888f5f3
     <string name="role_browser_request_title" msgid="6682328732125865006">"<xliff:g id="APP_NAME">%1$s</xliff:g> को अपने डिफ़ॉल्ट ब्राउज़र ऐप्लिकेशन के तौर पर सेट करें?"</string>
     <string name="role_browser_request_description" msgid="5273230084027848407">"अनुमति की ज़रूरत नहीं है"</string>
     <string name="role_dialer_label" msgid="596483535824303996">"डिफ़ॉल्ट फ़ोन ऐप्लिकेशन"</string>
     <string name="role_dialer_short_label" msgid="6852083763162503355">"फ़ोन ऐप्लिकेशन"</string>
     <string name="role_dialer_description" msgid="8168811763060055520">"ऐसे ऐप्लिकेशन जिनकी मदद से आप अपने डिवाइस से टेलीफ़ोन कॉल कर सकते हैं और इनकमिंग कॉल का जवाब दे सकते हैं"</string>
     <string name="role_dialer_request_title" msgid="2281942809560056462">"<xliff:g id="APP_NAME">%1$s</xliff:g> को आपके डिफ़ॉल्ट फ़ोन ऐप्लिकेशन के तौर पर सेट करें?"</string>
-<<<<<<< HEAD
-    <string name="role_dialer_request_description" msgid="1597958203339261473">"कॉल लॉग का एक्सेस मिलता है, मैसेज भेजें"</string>
-=======
     <string name="role_dialer_request_description" msgid="1597958203339261473">"कॉल लॉग का ऐक्सेस मिलता है, मैसेज भेजें"</string>
->>>>>>> 9888f5f3
     <string name="role_sms_label" msgid="1282375330984375167">"मैसेज का डिफ़ॉल्ट ऐप्लिकेशन"</string>
     <string name="role_sms_short_label" msgid="4774295162759580727">"मैसेज (एसएमएस) ऐप्लिकेशन"</string>
     <string name="role_sms_description" msgid="8688975508844386261">"ऐसे ऐप्लिकेशन जिनकी मदद से आप अपने फ़ोन नंबर का इस्तेमाल मैसेज, फ़ोटो, वीडियो के साथ ही दूसरी चीज़ें भेजने और पाने के लिए कर सकते हैं"</string>
     <string name="role_sms_request_title" msgid="3942676190809695139">"<xliff:g id="APP_NAME">%1$s</xliff:g> को अपने डिफ़ॉल्ट मैसेज ऐप्लिकेशन के तौर पर सेट करें?"</string>
-<<<<<<< HEAD
-    <string name="role_sms_request_description" msgid="6079312070314434582">"संपर्कों, मैसेज, फ़ोन का एक्सेस मिलता है"</string>
-=======
     <string name="role_sms_request_description" msgid="6079312070314434582">"संपर्कों, मैसेज, फ़ोन का ऐक्सेस मिलता है"</string>
->>>>>>> 9888f5f3
     <string name="role_emergency_label" msgid="8510350771744625248">"डिफ़ॉल्ट इमरजेंसी ऐप्लिकेशन"</string>
     <string name="role_emergency_short_label" msgid="594672497758636578">"आपातकालीन ऐप्लिकेशन"</string>
     <string name="role_emergency_description" msgid="1328017704085954407">"ऐसे ऐप्लिकेशन जिनका इस्तेमाल आप अपनी मेडिकल जानकारी रिकॉर्ड कर सकते हैं और इसे आपातकाल में मदद करने वालों को उपलब्ध करा सकते हैं, मौसम में गंभीर गड़बड़ी के बारे में अलर्ट पाने के लिए, मदद की ज़रूरत पड़ने पर दूसरों को सूचित करने लिए कर सकते हैं"</string>
@@ -360,11 +250,7 @@
     <string name="role_emergency_request_description" msgid="6604461788824945209">"किसी अनुमति की ज़रूरत नहीं है"</string>
     <string name="role_home_label" msgid="2403568779207064895">"डिफ़ॉल्ट होम ऐप्लिकेशन"</string>
     <string name="role_home_short_label" msgid="8293261293243062773">"होम ऐप्लिकेशन"</string>
-<<<<<<< HEAD
-    <string name="role_home_description" msgid="4692657963991101103">"ऐप्लिकेशन जिन्हें अक्सर लॉन्चर कहा जाता है, वे आपके Android डिवाइस पर होम स्क्रीन की जगह ले लेते हैं और आपको डिवाइस की सामग्रियों और सुविधाओं का एक्सेस देते हैं"</string>
-=======
     <string name="role_home_description" msgid="4692657963991101103">"ऐप्लिकेशन जिन्हें अक्सर लॉन्चर कहा जाता है, वे आपके Android डिवाइस पर होम स्क्रीन की जगह ले लेते हैं और आपको डिवाइस की सामग्रियों और सुविधाओं का ऐक्सेस देते हैं"</string>
->>>>>>> 9888f5f3
     <string name="role_home_request_title" msgid="7254377742128731004">"<xliff:g id="APP_NAME">%1$s</xliff:g> को अपने डिफ़ॉल्ट होम ऐप्लिकेशन के तौर पर सेट करना चाहते हैं?"</string>
     <string name="role_home_request_description" msgid="1649615419642117675">"अनुमति की ज़रूरत नहीं है"</string>
     <string name="role_call_redirection_label" msgid="8614962962542193455">"कॉल रीडायरेक्ट का डिफ़ॉल्ट ऐप"</string>
@@ -403,11 +289,7 @@
     <string name="special_app_access_no_apps" msgid="4500324676362932725">"कोई ऐप्लिकेशन नहीं"</string>
     <string name="home_missing_work_profile_support" msgid="1172382464555492915">"वर्क प्रोफ़ाइल का इस्तेमाल नहीं किया जा सकता"</string>
     <string name="encryption_unaware_confirmation_message" msgid="5402573583668296906">"ध्यान दें : अगर डिवाइस को रीस्टार्ट करते समय उसकी स्क्रीन लॉक है, तो यह ऐप्लिकेशन तब तक शुरू नहीं होगा, जब तक आप डिवाइस को अनलॉक नहीं करते."</string>
-<<<<<<< HEAD
-    <string name="assistant_confirmation_message" msgid="381445592546930">"Assistant आपके सिस्टम पर इस्तेमाल किए जा रहे ऐप्लिकेशन की जानकारी देख पाएगी. इसमें आपकी स्क्रीन पर दिखाई देने वाली या ऐप्लिकेशन की एक्सेस करने लायक जानकारी शामिल होगी."</string>
-=======
     <string name="assistant_confirmation_message" msgid="381445592546930">"Assistant आपके सिस्टम पर इस्तेमाल किए जा रहे ऐप्लिकेशन की जानकारी देख पाएगी. इसमें आपकी स्क्रीन पर दिखाई देने वाली या ऐप्लिकेशन की ऐक्सेस करने लायक जानकारी शामिल होगी."</string>
->>>>>>> 9888f5f3
     <string name="incident_report_channel_name" msgid="434475342655406223">"डीबग करने की प्रक्रिया का डेटा शेयर करें"</string>
     <string name="incident_report_notification_title" msgid="5639002400773574216">"डीबग करने की ज़्यादा जानकारी शेयर करना चाहते हैं?"</string>
     <string name="incident_report_notification_text" msgid="3982379040142711581">"<xliff:g id="APP_NAME">%1$s</xliff:g> डीबग करने की जानकारी अपलोड करना चाहता है."</string>
@@ -424,9 +306,5 @@
     <string name="adjust_user_sensitive_per_app_header" msgid="3463088084190391428">"आगे दिए गए ऐप्लिकेशन का इस्तेमाल हाइलाइट करें"</string>
     <string name="assistant_record_audio_user_sensitive_title" msgid="4527980682419054323">"Assistant ट्रिगर पहचान दिखाएं"</string>
     <string name="assistant_record_audio_user_sensitive_summary" msgid="4952742951700902553">"आवाज़ से डिवाइस का इस्तेमाल करने के लिए, माइक्रोफ़ोन का इस्तेमाल करते समय स्टेटस बार में आइकॉन दिखाएं"</string>
-<<<<<<< HEAD
-    <string name="permgrouprequest_storage_isolated" msgid="6769845877344258537">"&lt;b&gt;<xliff:g id="APP_NAME">%1$s</xliff:g>&lt;/b&gt; को अपने डिवाइस में मौजूद फ़ोटो और मीडिया एक्सेस करने की अनुमति देना चाहते हैं?"</string>
-=======
     <string name="permgrouprequest_storage_isolated" msgid="6769845877344258537">"&lt;b&gt;<xliff:g id="APP_NAME">%1$s</xliff:g>&lt;/b&gt; को अपने डिवाइस में मौजूद फ़ोटो और मीडिया ऐक्सेस करने की अनुमति देना चाहते हैं?"</string>
->>>>>>> 9888f5f3
 </resources>