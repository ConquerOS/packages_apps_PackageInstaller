--- conflicted
+++ resolved
@@ -22,10 +22,7 @@
 import androidx.annotation.NonNull;
 
 import java.util.ArrayList;
-<<<<<<< HEAD
-=======
 import java.util.Objects;
->>>>>>> 9888f5f3
 
 /**
  * A permission and it's properties.
