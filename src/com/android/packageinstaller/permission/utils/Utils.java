/*
 * Copyright (C) 2015 The Android Open Source Project
 *
 * Licensed under the Apache License, Version 2.0 (the "License");
 * you may not use this file except in compliance with the License.
 * You may obtain a copy of the License at
 *
 *      http://www.apache.org/licenses/LICENSE-2.0
 *
 * Unless required by applicable law or agreed to in writing, software
 * distributed under the License is distributed on an "AS IS" BASIS,
 * WITHOUT WARRANTIES OR CONDITIONS OF ANY KIND, either express or implied.
 * See the License for the specific language governing permissions and
 * limitations under the License.
 */

package com.android.packageinstaller.permission.utils;

import static android.Manifest.permission.RECORD_AUDIO;
import static android.Manifest.permission_group.ACTIVITY_RECOGNITION;
import static android.Manifest.permission_group.CALENDAR;
import static android.Manifest.permission_group.CALL_LOG;
import static android.Manifest.permission_group.CAMERA;
import static android.Manifest.permission_group.CONTACTS;
import static android.Manifest.permission_group.LOCATION;
import static android.Manifest.permission_group.MICROPHONE;
import static android.Manifest.permission_group.PHONE;
import static android.Manifest.permission_group.SENSORS;
import static android.Manifest.permission_group.SMS;
import static android.Manifest.permission_group.STORAGE;
import static android.app.role.RoleManager.ROLE_ASSISTANT;
import static android.content.Context.MODE_PRIVATE;
import static android.content.pm.PackageManager.FLAG_PERMISSION_USER_SENSITIVE_WHEN_DENIED;
import static android.content.pm.PackageManager.FLAG_PERMISSION_USER_SENSITIVE_WHEN_GRANTED;
import static android.content.pm.PackageManager.MATCH_DIRECT_BOOT_AWARE;
import static android.content.pm.PackageManager.MATCH_DIRECT_BOOT_UNAWARE;
import static android.os.UserHandle.myUserId;

import static com.android.packageinstaller.Constants.ASSISTANT_RECORD_AUDIO_IS_USER_SENSITIVE_KEY;
import static com.android.packageinstaller.Constants.FORCED_USER_SENSITIVE_UIDS_KEY;
import static com.android.packageinstaller.Constants.PREFERENCES_FILE;

import android.Manifest;
import android.app.Application;
import android.app.role.RoleManager;
import android.content.ActivityNotFoundException;
import android.content.Context;
import android.content.Intent;
import android.content.SharedPreferences;
import android.content.pm.ApplicationInfo;
import android.content.pm.PackageItemInfo;
import android.content.pm.PackageManager;
import android.content.pm.PackageManager.NameNotFoundException;
import android.content.pm.PermissionInfo;
import android.content.pm.ResolveInfo;
import android.content.res.Resources;
import android.content.res.Resources.Theme;
import android.graphics.Bitmap;
import android.graphics.drawable.BitmapDrawable;
import android.graphics.drawable.Drawable;
import android.os.Parcelable;
import android.os.UserHandle;
import android.os.UserManager;
import android.provider.DeviceConfig;
import android.provider.Settings;
import android.text.Html;
import android.text.TextUtils;
import android.text.format.DateFormat;
import android.util.ArrayMap;
import android.util.ArraySet;
import android.util.Log;
import android.util.SparseArray;
import android.util.TypedValue;
import android.view.Menu;
import android.view.MenuItem;

import androidx.annotation.NonNull;
import androidx.annotation.Nullable;
import androidx.annotation.StringRes;
import androidx.core.text.BidiFormatter;
import androidx.core.util.Preconditions;

import com.android.launcher3.icons.IconFactory;
import com.android.packageinstaller.Constants;
import com.android.packageinstaller.permission.data.PerUserUidToSensitivityLiveData;
import com.android.packageinstaller.permission.model.AppPermissionGroup;
<<<<<<< HEAD
=======
import com.android.packageinstaller.permission.model.AppPermissionUsage;
>>>>>>> 9888f5f3
import com.android.permissioncontroller.R;

import java.util.ArrayList;
import java.util.Calendar;
import java.util.Collections;
import java.util.List;
import java.util.Locale;
import java.util.Set;

public final class Utils {

    private static final String LOG_TAG = "Utils";

    public static final String OS_PKG = "android";

    public static final float DEFAULT_MAX_LABEL_SIZE_PX = 500f;

<<<<<<< HEAD
=======
    /** Whether to show the Permissions Hub. */
    private static final String PROPERTY_PERMISSIONS_HUB_ENABLED = "permissions_hub_enabled";

>>>>>>> 9888f5f3
    /** Whether to show location access check notifications. */
    private static final String PROPERTY_LOCATION_ACCESS_CHECK_ENABLED =
            "location_access_check_enabled";

    /** All permission whitelists. */
    public static final int FLAGS_PERMISSION_WHITELIST_ALL =
            PackageManager.FLAG_PERMISSION_WHITELIST_SYSTEM
                    | PackageManager.FLAG_PERMISSION_WHITELIST_UPGRADE
                    | PackageManager.FLAG_PERMISSION_WHITELIST_INSTALLER;

    /** Mapping permission -> group for all dangerous platform permissions */
    private static final ArrayMap<String, String> PLATFORM_PERMISSIONS;

    /** Mapping group -> permissions for all dangerous platform permissions */
    private static final ArrayMap<String, ArrayList<String>> PLATFORM_PERMISSION_GROUPS;

    private static final Intent LAUNCHER_INTENT = new Intent(Intent.ACTION_MAIN, null)
            .addCategory(Intent.CATEGORY_LAUNCHER);

    public static final int FLAGS_ALWAYS_USER_SENSITIVE =
            FLAG_PERMISSION_USER_SENSITIVE_WHEN_GRANTED
                    | FLAG_PERMISSION_USER_SENSITIVE_WHEN_DENIED;

    static {
        PLATFORM_PERMISSIONS = new ArrayMap<>();

        PLATFORM_PERMISSIONS.put(Manifest.permission.READ_CONTACTS, CONTACTS);
        PLATFORM_PERMISSIONS.put(Manifest.permission.WRITE_CONTACTS, CONTACTS);
        PLATFORM_PERMISSIONS.put(Manifest.permission.GET_ACCOUNTS, CONTACTS);

        PLATFORM_PERMISSIONS.put(Manifest.permission.READ_CALENDAR, CALENDAR);
        PLATFORM_PERMISSIONS.put(Manifest.permission.WRITE_CALENDAR, CALENDAR);

        PLATFORM_PERMISSIONS.put(Manifest.permission.SEND_SMS, SMS);
        PLATFORM_PERMISSIONS.put(Manifest.permission.RECEIVE_SMS, SMS);
        PLATFORM_PERMISSIONS.put(Manifest.permission.READ_SMS, SMS);
        PLATFORM_PERMISSIONS.put(Manifest.permission.RECEIVE_MMS, SMS);
        PLATFORM_PERMISSIONS.put(Manifest.permission.RECEIVE_WAP_PUSH, SMS);
        PLATFORM_PERMISSIONS.put(Manifest.permission.READ_CELL_BROADCASTS, SMS);

        PLATFORM_PERMISSIONS.put(Manifest.permission.READ_EXTERNAL_STORAGE, STORAGE);
        PLATFORM_PERMISSIONS.put(Manifest.permission.WRITE_EXTERNAL_STORAGE, STORAGE);
        PLATFORM_PERMISSIONS.put(Manifest.permission.ACCESS_MEDIA_LOCATION, STORAGE);

        PLATFORM_PERMISSIONS.put(Manifest.permission.ACCESS_FINE_LOCATION, LOCATION);
        PLATFORM_PERMISSIONS.put(Manifest.permission.ACCESS_COARSE_LOCATION, LOCATION);
        PLATFORM_PERMISSIONS.put(Manifest.permission.ACCESS_BACKGROUND_LOCATION, LOCATION);

        PLATFORM_PERMISSIONS.put(Manifest.permission.READ_CALL_LOG, CALL_LOG);
        PLATFORM_PERMISSIONS.put(Manifest.permission.WRITE_CALL_LOG, CALL_LOG);
        PLATFORM_PERMISSIONS.put(Manifest.permission.PROCESS_OUTGOING_CALLS, CALL_LOG);

        PLATFORM_PERMISSIONS.put(Manifest.permission.READ_PHONE_STATE, PHONE);
        PLATFORM_PERMISSIONS.put(Manifest.permission.READ_PHONE_NUMBERS, PHONE);
        PLATFORM_PERMISSIONS.put(Manifest.permission.CALL_PHONE, PHONE);
        PLATFORM_PERMISSIONS.put(Manifest.permission.ADD_VOICEMAIL, PHONE);
        PLATFORM_PERMISSIONS.put(Manifest.permission.USE_SIP, PHONE);
        PLATFORM_PERMISSIONS.put(Manifest.permission.ANSWER_PHONE_CALLS, PHONE);
        PLATFORM_PERMISSIONS.put(Manifest.permission.ACCEPT_HANDOVER, PHONE);

        PLATFORM_PERMISSIONS.put(Manifest.permission.RECORD_AUDIO, MICROPHONE);

        PLATFORM_PERMISSIONS.put(Manifest.permission.ACTIVITY_RECOGNITION, ACTIVITY_RECOGNITION);

        PLATFORM_PERMISSIONS.put(Manifest.permission.CAMERA, CAMERA);

        PLATFORM_PERMISSIONS.put(Manifest.permission.BODY_SENSORS, SENSORS);

        PLATFORM_PERMISSION_GROUPS = new ArrayMap<>();
        int numPlatformPermissions = PLATFORM_PERMISSIONS.size();
        for (int i = 0; i < numPlatformPermissions; i++) {
            String permission = PLATFORM_PERMISSIONS.keyAt(i);
            String permissionGroup = PLATFORM_PERMISSIONS.valueAt(i);

            ArrayList<String> permissionsOfThisGroup = PLATFORM_PERMISSION_GROUPS.get(
                    permissionGroup);
            if (permissionsOfThisGroup == null) {
                permissionsOfThisGroup = new ArrayList<>();
                PLATFORM_PERMISSION_GROUPS.put(permissionGroup, permissionsOfThisGroup);
            }

            permissionsOfThisGroup.add(permission);
        }
    }

    private Utils() {
        /* do nothing - hide constructor */
    }

    /**
     * {@code @NonNull} version of {@link Context#getSystemService(Class)}
     */
    public static @NonNull <M> M getSystemServiceSafe(@NonNull Context context, Class<M> clazz) {
        return Preconditions.checkNotNull(context.getSystemService(clazz),
                "Could not resolve " + clazz.getSimpleName());
    }

    /**
     * {@code @NonNull} version of {@link Context#getSystemService(Class)}
     */
    public static @NonNull <M> M getSystemServiceSafe(@NonNull Context context, Class<M> clazz,
            @NonNull UserHandle user) {
        try {
            return Preconditions.checkNotNull(context.createPackageContextAsUser(
                    context.getPackageName(), 0, user).getSystemService(clazz),
                    "Could not resolve " + clazz.getSimpleName());
        } catch (PackageManager.NameNotFoundException neverHappens) {
            throw new IllegalStateException();
        }
    }

    /**
     * {@code @NonNull} version of {@link Intent#getParcelableExtra(String)}
     */
    public static @NonNull <T extends Parcelable> T getParcelableExtraSafe(@NonNull Intent intent,
            @NonNull String name) {
        return Preconditions.checkNotNull(intent.getParcelableExtra(name),
                "Could not get parcelable extra for " + name);
    }

    /**
     * {@code @NonNull} version of {@link Intent#getStringExtra(String)}
     */
    public static @NonNull String getStringExtraSafe(@NonNull Intent intent,
            @NonNull String name) {
        return Preconditions.checkNotNull(intent.getStringExtra(name),
                "Could not get string extra for " + name);
    }

    /**
     * Get permission group a platform permission belongs to.
     *
     * @param permission the permission to resolve
     *
     * @return The group the permission belongs to
     */
    public static @Nullable String getGroupOfPlatformPermission(@NonNull String permission) {
        return PLATFORM_PERMISSIONS.get(permission);
    }

    /**
     * Get name of the permission group a permission belongs to.
     *
     * @param permission the {@link PermissionInfo info} of the permission to resolve
     *
     * @return The group the permission belongs to
     */
    public static @Nullable String getGroupOfPermission(@NonNull PermissionInfo permission) {
        String groupName = Utils.getGroupOfPlatformPermission(permission.name);
        if (groupName == null) {
            groupName = permission.group;
        }

        return groupName;
    }

    /**
     * Get the names for all platform permissions belonging to a group.
     *
     * @param group the group
     *
     * @return The permission names  or an empty list if the
     *         group is not does not have platform runtime permissions
     */
    public static @NonNull List<String> getPlatformPermissionNamesOfGroup(@NonNull String group) {
        final ArrayList<String> permissions = PLATFORM_PERMISSION_GROUPS.get(group);
        return (permissions != null) ? permissions : Collections.emptyList();
    }

    /**
     * Get the {@link PermissionInfo infos} for all platform permissions belonging to a group.
     *
     * @param pm    Package manager to use to resolve permission infos
     * @param group the group
     *
     * @return The infos for platform permissions belonging to the group or an empty list if the
     *         group is not does not have platform runtime permissions
     */
    public static @NonNull List<PermissionInfo> getPlatformPermissionsOfGroup(
            @NonNull PackageManager pm, @NonNull String group) {
        ArrayList<PermissionInfo> permInfos = new ArrayList<>();

        ArrayList<String> permissions = PLATFORM_PERMISSION_GROUPS.get(group);
        if (permissions == null) {
            return Collections.emptyList();
        }

        int numPermissions = permissions.size();
        for (int i = 0; i < numPermissions; i++) {
            String permName = permissions.get(i);
            PermissionInfo permInfo;
            try {
                permInfo = pm.getPermissionInfo(permName, 0);
            } catch (PackageManager.NameNotFoundException e) {
                throw new IllegalStateException(permName + " not defined by platform", e);
            }

            permInfos.add(permInfo);
        }

        return permInfos;
    }

    /**
     * Get the {@link PermissionInfo infos} for all permission infos belonging to a group.
     *
     * @param pm    Package manager to use to resolve permission infos
     * @param group the group
     *
     * @return The infos of permissions belonging to the group or an empty list if the group
     *         does not have runtime permissions
     */
    public static @NonNull List<PermissionInfo> getPermissionInfosForGroup(
            @NonNull PackageManager pm, @NonNull String group)
            throws PackageManager.NameNotFoundException {
        List<PermissionInfo> permissions = pm.queryPermissionsByGroup(group, 0);
        permissions.addAll(getPlatformPermissionsOfGroup(pm, group));

        return permissions;
    }

    /**
     * Get the {@link PackageItemInfo infos} for the given permission group.
     *
     * @param groupName the group
     * @param context the {@code Context} to retrieve {@code PackageManager}
     *
     * @return The info of permission group or null if the group does not have runtime permissions.
     */
    public static @Nullable PackageItemInfo getGroupInfo(@NonNull String groupName,
            @NonNull Context context) {
        try {
            return context.getPackageManager().getPermissionGroupInfo(groupName, 0);
        } catch (NameNotFoundException e) {
            /* ignore */
        }
        try {
            return context.getPackageManager().getPermissionInfo(groupName, 0);
        } catch (NameNotFoundException e) {
            /* ignore */
        }
        return null;
    }

    /**
     * Get the {@link PermissionInfo infos} for all permission infos belonging to a group.
     *
     * @param groupName the group
     * @param context the {@code Context} to retrieve {@code PackageManager}
     *
     * @return The infos of permissions belonging to the group or null if the group does not have
     *         runtime permissions.
     */
    public static @Nullable List<PermissionInfo> getGroupPermissionInfos(@NonNull String groupName,
            @NonNull Context context) {
        try {
            return Utils.getPermissionInfosForGroup(context.getPackageManager(), groupName);
        } catch (NameNotFoundException e) {
            /* ignore */
        }
        try {
            PermissionInfo permissionInfo = context.getPackageManager()
                    .getPermissionInfo(groupName, 0);
            List<PermissionInfo> permissions = new ArrayList<>();
            permissions.add(permissionInfo);
            return permissions;
        } catch (NameNotFoundException e) {
            /* ignore */
        }
        return null;
    }

    /**
     * Get the label for an application, truncating if it is too long.
     *
     * @param applicationInfo the {@link ApplicationInfo} of the application
     * @param context the {@code Context} to retrieve {@code PackageManager}
     *
     * @return the label for the application
     */
    @NonNull
    public static String getAppLabel(@NonNull ApplicationInfo applicationInfo,
            @NonNull Context context) {
        return getAppLabel(applicationInfo, DEFAULT_MAX_LABEL_SIZE_PX, context);
    }

    /**
     * Get the full label for an application without truncation.
     *
     * @param applicationInfo the {@link ApplicationInfo} of the application
     * @param context the {@code Context} to retrieve {@code PackageManager}
     *
     * @return the label for the application
     */
    @NonNull
    public static String getFullAppLabel(@NonNull ApplicationInfo applicationInfo,
            @NonNull Context context) {
        return getAppLabel(applicationInfo, 0, context);
    }

    /**
     * Get the label for an application with the ability to control truncating.
     *
     * @param applicationInfo the {@link ApplicationInfo} of the application
     * @param ellipsizeDip see {@link TextUtils#makeSafeForPresentation}.
     * @param context the {@code Context} to retrieve {@code PackageManager}
     *
     * @return the label for the application
     */
    @NonNull
    private static String getAppLabel(@NonNull ApplicationInfo applicationInfo, float ellipsizeDip,
            @NonNull Context context) {
        return BidiFormatter.getInstance().unicodeWrap(applicationInfo.loadSafeLabel(
                context.getPackageManager(), ellipsizeDip,
                TextUtils.SAFE_STRING_FLAG_TRIM | TextUtils.SAFE_STRING_FLAG_FIRST_LINE)
                .toString());
    }

    public static Drawable loadDrawable(PackageManager pm, String pkg, int resId) {
        try {
            return pm.getResourcesForApplication(pkg).getDrawable(resId, null);
        } catch (Resources.NotFoundException | PackageManager.NameNotFoundException e) {
            Log.d(LOG_TAG, "Couldn't get resource", e);
            return null;
        }
    }

    public static boolean isModernPermissionGroup(String name) {
        return PLATFORM_PERMISSION_GROUPS.containsKey(name);
    }

    /**
     * Get the names of the platform permission groups.
     *
     * @return the names of the platform permission groups.
     */
    public static List<String> getPlatformPermissionGroups() {
        return new ArrayList<>(PLATFORM_PERMISSION_GROUPS.keySet());
    }

    /**
     * Get the names of the platform permissions.
     *
     * @return the names of the platform permissions.
     */
    public static Set<String> getPlatformPermissions() {
        return PLATFORM_PERMISSIONS.keySet();
    }

    /**
     * Should UI show this permission.
     *
     * <p>If the user cannot change the group, it should not be shown.
     *
     * @param group The group that might need to be shown to the user
     *
     * @return
     */
    public static boolean shouldShowPermission(Context context, AppPermissionGroup group) {
        if (!group.isGrantingAllowed()) {
            return false;
        }

        final boolean isPlatformPermission = group.getDeclaringPackage().equals(OS_PKG);
        // Show legacy permissions only if the user chose that.
        if (isPlatformPermission
                && !Utils.isModernPermissionGroup(group.getName())) {
            return false;
        }
        return true;
    }

    public static Drawable applyTint(Context context, Drawable icon, int attr) {
        Theme theme = context.getTheme();
        TypedValue typedValue = new TypedValue();
        theme.resolveAttribute(attr, typedValue, true);
        icon = icon.mutate();
        icon.setTint(context.getColor(typedValue.resourceId));
        return icon;
    }

    public static Drawable applyTint(Context context, int iconResId, int attr) {
        return applyTint(context, context.getDrawable(iconResId), attr);
    }

    public static ArraySet<String> getLauncherPackages(Context context) {
        ArraySet<String> launcherPkgs = new ArraySet<>();
        for (ResolveInfo info : context.getPackageManager().queryIntentActivities(LAUNCHER_INTENT,
                MATCH_DIRECT_BOOT_AWARE | MATCH_DIRECT_BOOT_UNAWARE)) {
            launcherPkgs.add(info.activityInfo.packageName);
        }

        return launcherPkgs;
    }

    public static List<ApplicationInfo> getAllInstalledApplications(Context context) {
        return context.getPackageManager().getInstalledApplications(0);
    }

    /**
     * Is the group or background group user sensitive?
     *
     * @param group The group that might be user sensitive
     *
     * @return {@code true} if the group (or it's subgroup) is user sensitive.
     */
    public static boolean isGroupOrBgGroupUserSensitive(AppPermissionGroup group) {
        return group.isUserSensitive() || (group.getBackgroundPermissions() != null
                && group.getBackgroundPermissions().isUserSensitive());
    }

    public static boolean areGroupPermissionsIndividuallyControlled(Context context, String group) {
        if (!context.getPackageManager().arePermissionsIndividuallyControlled()) {
            return false;
        }
        return Manifest.permission_group.SMS.equals(group)
                || Manifest.permission_group.PHONE.equals(group)
                || Manifest.permission_group.CONTACTS.equals(group);
    }

    public static boolean isPermissionIndividuallyControlled(Context context, String permission) {
        if (!context.getPackageManager().arePermissionsIndividuallyControlled()) {
            return false;
        }
        return Manifest.permission.READ_CONTACTS.equals(permission)
                || Manifest.permission.WRITE_CONTACTS.equals(permission)
                || Manifest.permission.SEND_SMS.equals(permission)
                || Manifest.permission.RECEIVE_SMS.equals(permission)
                || Manifest.permission.READ_SMS.equals(permission)
                || Manifest.permission.RECEIVE_MMS.equals(permission)
                || Manifest.permission.CALL_PHONE.equals(permission)
                || Manifest.permission.READ_CALL_LOG.equals(permission)
                || Manifest.permission.WRITE_CALL_LOG.equals(permission);
    }

    /**
     * Get the message shown to grant a permission group to an app.
     *
     * @param appLabel The label of the app
     * @param group the group to be granted
     * @param context A context to resolve resources
     * @param requestRes The resource id of the grant request message
     *
     * @return The formatted message to be used as title when granting permissions
     */
    public static CharSequence getRequestMessage(CharSequence appLabel, AppPermissionGroup group,
            Context context, @StringRes int requestRes) {
        if (group.getName().equals(STORAGE) && !group.isNonIsolatedStorage()) {
            return Html.fromHtml(
                    String.format(context.getResources().getConfiguration().getLocales().get(0),
                            context.getString(R.string.permgrouprequest_storage_isolated),
                            appLabel), 0);
        } else if (requestRes != 0) {
            try {
                return Html.fromHtml(context.getPackageManager().getResourcesForApplication(
                        group.getDeclaringPackage()).getString(requestRes, appLabel), 0);
            } catch (PackageManager.NameNotFoundException ignored) {
            }
        }

        return Html.fromHtml(context.getString(R.string.permission_warning_template, appLabel,
                group.getDescription()), 0);
    }

    /**
<<<<<<< HEAD
=======
     * Build a string representing the amount of time passed since the most recent permission usage.
     *
     * @return a string representing the amount of time since this app's most recent permission
     * usage or null if there are no usages.
     */
    public static @Nullable String getRelativeLastUsageString(@NonNull Context context,
            @Nullable AppPermissionUsage.GroupUsage groupUsage) {
        if (groupUsage == null || groupUsage.getLastAccessTime() == 0) {
            return null;
        }
        return getTimeDiffStr(context, System.currentTimeMillis()
                - groupUsage.getLastAccessTime());
    }

    /**
     * Build a string representing the time of the most recent permission usage if it happened on
     * the current day and the date otherwise.
     *
     * @param context the context.
     * @param groupUsage the permission usage.
     *
     * @return a string representing the time or date of the most recent usage or null if there are
     * no usages.
     */
    public static @Nullable String getAbsoluteLastUsageString(@NonNull Context context,
            @Nullable AppPermissionUsage.GroupUsage groupUsage) {
        if (groupUsage == null) {
            return null;
        }
        return getAbsoluteTimeString(context, groupUsage.getLastAccessTime());
    }

    /**
>>>>>>> 9888f5f3
     * Build a string representing the given time if it happened on the current day and the date
     * otherwise.
     *
     * @param context the context.
     * @param lastAccessTime the time in milliseconds.
     *
     * @return a string representing the time or date of the given time or null if the time is 0.
     */
    public static @Nullable String getAbsoluteTimeString(@NonNull Context context,
            long lastAccessTime) {
        if (lastAccessTime == 0) {
            return null;
        }
        if (isToday(lastAccessTime)) {
            return DateFormat.getTimeFormat(context).format(lastAccessTime);
        } else {
            return DateFormat.getMediumDateFormat(context).format(lastAccessTime);
        }
    }

    /**
<<<<<<< HEAD
=======
     * Build a string representing the duration of a permission usage.
     *
     * @return a string representing the duration of this app's usage or null if there are no
     * usages.
     */
    public static @Nullable String getUsageDurationString(@NonNull Context context,
            @Nullable AppPermissionUsage.GroupUsage groupUsage) {
        if (groupUsage == null) {
            return null;
        }
        return getTimeDiffStr(context, groupUsage.getAccessDuration());
    }

    /**
>>>>>>> 9888f5f3
     * Build a string representing the number of milliseconds passed in.  It rounds to the nearest
     * unit.  For example, given a duration of 3500 and an English locale, this can return
     * "3 seconds".
     * @param context The context.
     * @param duration The number of milliseconds.
     * @return a string representing the given number of milliseconds.
     */
    public static @NonNull String getTimeDiffStr(@NonNull Context context, long duration) {
        long seconds = Math.max(1, duration / 1000);
        if (seconds < 60) {
            return context.getResources().getQuantityString(R.plurals.seconds, (int) seconds,
                    seconds);
        }
        long minutes = seconds / 60;
        if (minutes < 60) {
            return context.getResources().getQuantityString(R.plurals.minutes, (int) minutes,
                    minutes);
        }
        long hours = minutes / 60;
        if (hours < 24) {
            return context.getResources().getQuantityString(R.plurals.hours, (int) hours, hours);
        }
        long days = hours / 24;
        return context.getResources().getQuantityString(R.plurals.days, (int) days, days);
    }

    /**
     * Check whether the given time (in milliseconds) is in the current day.
     *
     * @param time the time in milliseconds
     *
     * @return whether the given time is in the current day.
     */
    private static boolean isToday(long time) {
        Calendar today = Calendar.getInstance(Locale.getDefault());
        today.setTimeInMillis(System.currentTimeMillis());
        today.set(Calendar.HOUR_OF_DAY, 0);
        today.set(Calendar.MINUTE, 0);
        today.set(Calendar.SECOND, 0);
        today.set(Calendar.MILLISECOND, 0);

        Calendar date = Calendar.getInstance(Locale.getDefault());
        date.setTimeInMillis(time);
        return !date.before(today);
    }

    /**
     * Add a menu item for searching Settings, if there is an activity handling the action.
     *
     * @param menu the menu to add the menu item into
     * @param context the context for checking whether there is an activity handling the action
     */
    public static void prepareSearchMenuItem(@NonNull Menu menu, @NonNull Context context) {
        Intent intent = new Intent(Settings.ACTION_APP_SEARCH_SETTINGS);
        if (context.getPackageManager().resolveActivity(intent, 0) == null) {
            return;
        }
        MenuItem searchItem = menu.add(Menu.NONE, Menu.NONE, Menu.NONE, R.string.search_menu);
        searchItem.setIcon(R.drawable.ic_search_24dp);
        searchItem.setShowAsAction(MenuItem.SHOW_AS_ACTION_ALWAYS);
        searchItem.setOnMenuItemClickListener(item -> {
            try {
                context.startActivity(intent);
            } catch (ActivityNotFoundException e) {
                Log.e(LOG_TAG, "Cannot start activity to search settings", e);
            }
            return true;
        });
    }

    /**
     * Get badged app icon if necessary, similar as used in the Settings UI.
     *
     * @param context The context to use
     * @param appInfo The app the icon belong to
     *
     * @return The icon to use
     */
    public static @NonNull Drawable getBadgedIcon(@NonNull Context context,
            @NonNull ApplicationInfo appInfo) {
        UserHandle user = UserHandle.getUserHandleForUid(appInfo.uid);
        try (IconFactory iconFactory = IconFactory.obtain(context)) {
            Bitmap iconBmp = iconFactory.createBadgedIconBitmap(
                    appInfo.loadUnbadgedIcon(context.getPackageManager()), user, false).icon;
            return new BitmapDrawable(context.getResources(), iconBmp);
        }
    }

    /**
     * Get a string saying what apps with the given permission group can do.
     *
     * @param context The context to use
     * @param groupName The name of the permission group
     * @param description The description of the permission group
     *
     * @return a string saying what apps with the given permission group can do.
     */
    public static @NonNull String getPermissionGroupDescriptionString(@NonNull Context context,
            @NonNull String groupName, @NonNull CharSequence description) {
        switch (groupName) {
            case ACTIVITY_RECOGNITION:
                return context.getString(
                        R.string.permission_description_summary_activity_recognition);
            case CALENDAR:
                return context.getString(R.string.permission_description_summary_calendar);
            case CALL_LOG:
                return context.getString(R.string.permission_description_summary_call_log);
            case CAMERA:
                return context.getString(R.string.permission_description_summary_camera);
            case CONTACTS:
                return context.getString(R.string.permission_description_summary_contacts);
            case LOCATION:
                return context.getString(R.string.permission_description_summary_location);
            case MICROPHONE:
                return context.getString(R.string.permission_description_summary_microphone);
            case PHONE:
                return context.getString(R.string.permission_description_summary_phone);
            case SENSORS:
                return context.getString(R.string.permission_description_summary_sensors);
            case SMS:
                return context.getString(R.string.permission_description_summary_sms);
            case STORAGE:
                return context.getString(R.string.permission_description_summary_storage);
            default:
                return context.getString(R.string.permission_description_summary_generic,
                        description);
        }
    }

    /**
     * Whether the Location Access Check is enabled.
     *
     * @return {@code true} iff the Location Access Check is enabled.
     */
    public static boolean isLocationAccessCheckEnabled() {
        return DeviceConfig.getBoolean(DeviceConfig.NAMESPACE_PRIVACY,
                PROPERTY_LOCATION_ACCESS_CHECK_ENABLED, true);
    }

    /**
<<<<<<< HEAD
=======
     * Whether the Permissions Hub is enabled.
     *
     * @return whether the Permissions Hub is enabled.
     */
    public static boolean isPermissionsHubEnabled() {
        return DeviceConfig.getBoolean(DeviceConfig.NAMESPACE_PRIVACY,
                PROPERTY_PERMISSIONS_HUB_ENABLED, false);
    }

    /**
     * Whether we should show permission usages for the specified permission group.
     *
     * @param permissionGroup The name of the permission group.
     *
     * @return whether or not to show permission usages for the given permission group.
     */
    public static boolean shouldShowPermissionUsage(@NonNull String permissionGroup) {
        return !permissionGroup.equals(STORAGE);
    }

    /**
>>>>>>> 9888f5f3
     * Get a device protected storage based shared preferences. Avoid storing sensitive data in it.
     *
     * @param context the context to get the shared preferences
     * @return a device protected storage based shared preferences
     */
    @NonNull
    public static SharedPreferences getDeviceProtectedSharedPreferences(@NonNull Context context) {
        if (!context.isDeviceProtectedStorage()) {
            context = context.createDeviceProtectedStorageContext();
        }
        return context.getSharedPreferences(Constants.PREFERENCES_FILE, MODE_PRIVATE);
    }

    /**
     * Update the {@link PackageManager#FLAG_PERMISSION_USER_SENSITIVE_WHEN_GRANTED} and
     * {@link PackageManager#FLAG_PERMISSION_USER_SENSITIVE_WHEN_DENIED} for all apps of this user.
     *
     * @see PerUserUidToSensitivityLiveData#loadValueInBackground()
     */
    public static void updateUserSensitive(@NonNull Application application,
            @NonNull UserHandle user) {
        Context userContext = getParentUserContext(application);
        PackageManager pm = userContext.getPackageManager();
        RoleManager rm = userContext.getSystemService(RoleManager.class);
        SharedPreferences prefs = userContext.getSharedPreferences(PREFERENCES_FILE, MODE_PRIVATE);

        boolean showAssistantRecordAudio = prefs.getBoolean(
                ASSISTANT_RECORD_AUDIO_IS_USER_SENSITIVE_KEY, false);
        Set<String> overriddenUids = prefs.getStringSet(FORCED_USER_SENSITIVE_UIDS_KEY,
                Collections.emptySet());

        List<String> assistants = rm.getRoleHolders(ROLE_ASSISTANT);
        String assistant = null;
        if (!assistants.isEmpty()) {
            if (assistants.size() > 1) {
                Log.wtf(LOG_TAG, "Assistant role is not exclusive");
            }

            // Assistant is an exclusive role
            assistant = assistants.get(0);
        }

        PerUserUidToSensitivityLiveData appUserSensitivityLiveData =
                PerUserUidToSensitivityLiveData.get(user, application);

        // uid -> permission -> flags
        SparseArray<ArrayMap<String, Integer>> uidUserSensitivity =
                appUserSensitivityLiveData.loadValueInBackground();

        // Apply the update
        int numUids = uidUserSensitivity.size();
        for (int uidNum = 0; uidNum < numUids; uidNum++) {
            int uid = uidUserSensitivity.keyAt(uidNum);

            String[] uidPkgs = pm.getPackagesForUid(uid);
            if (uidPkgs == null) {
                continue;
            }

            boolean isOverridden = overriddenUids.contains(String.valueOf(uid));
            boolean isAssistantUid = ArrayUtils.contains(uidPkgs, assistant);

            ArrayMap<String, Integer> uidPermissions = uidUserSensitivity.valueAt(uidNum);

            int numPerms = uidPermissions.size();
            for (int permNum = 0; permNum < numPerms; permNum++) {
                String perm = uidPermissions.keyAt(permNum);

                for (String uidPkg : uidPkgs) {
                    int flags = isOverridden ? FLAGS_ALWAYS_USER_SENSITIVE : uidPermissions.valueAt(
                            permNum);

                    if (isAssistantUid && perm.equals(RECORD_AUDIO)) {
                        flags = showAssistantRecordAudio ? FLAGS_ALWAYS_USER_SENSITIVE : 0;
                    }

                    try {
                        pm.updatePermissionFlags(perm, uidPkg, FLAGS_ALWAYS_USER_SENSITIVE, flags,
                                user);
                        break;
                    } catch (IllegalArgumentException e) {
                        Log.e(LOG_TAG, "Unexpected exception while updating flags for "
                                + uidPkg + " permission " + perm, e);
                    }
                }
            }
        }
    }

    /**
     * Get context of the parent user of the profile group (i.e. usually the 'personal' profile,
     * not the 'work' profile).
     *
     * @param context The context of a user of the profile user group.
     *
     * @return The context of the parent user
     */
    public static Context getParentUserContext(@NonNull Context context) {
        UserHandle parentUser = getSystemServiceSafe(context, UserManager.class)
                .getProfileParent(UserHandle.of(myUserId()));

        if (parentUser == null) {
            return context;
        }

        // In a multi profile environment perform all operations as the parent user of the
        // current profile
        try {
            return context.createPackageContextAsUser(context.getPackageName(), 0,
                    parentUser);
        } catch (PackageManager.NameNotFoundException e) {
            // cannot happen
            throw new IllegalStateException("Could not switch to parent user " + parentUser, e);
        }
    }
}<|MERGE_RESOLUTION|>--- conflicted
+++ resolved
@@ -84,10 +84,7 @@
 import com.android.packageinstaller.Constants;
 import com.android.packageinstaller.permission.data.PerUserUidToSensitivityLiveData;
 import com.android.packageinstaller.permission.model.AppPermissionGroup;
-<<<<<<< HEAD
-=======
 import com.android.packageinstaller.permission.model.AppPermissionUsage;
->>>>>>> 9888f5f3
 import com.android.permissioncontroller.R;
 
 import java.util.ArrayList;
@@ -105,12 +102,9 @@
 
     public static final float DEFAULT_MAX_LABEL_SIZE_PX = 500f;
 
-<<<<<<< HEAD
-=======
     /** Whether to show the Permissions Hub. */
     private static final String PROPERTY_PERMISSIONS_HUB_ENABLED = "permissions_hub_enabled";
 
->>>>>>> 9888f5f3
     /** Whether to show location access check notifications. */
     private static final String PROPERTY_LOCATION_ACCESS_CHECK_ENABLED =
             "location_access_check_enabled";
@@ -576,8 +570,6 @@
     }
 
     /**
-<<<<<<< HEAD
-=======
      * Build a string representing the amount of time passed since the most recent permission usage.
      *
      * @return a string representing the amount of time since this app's most recent permission
@@ -611,7 +603,6 @@
     }
 
     /**
->>>>>>> 9888f5f3
      * Build a string representing the given time if it happened on the current day and the date
      * otherwise.
      *
@@ -633,8 +624,6 @@
     }
 
     /**
-<<<<<<< HEAD
-=======
      * Build a string representing the duration of a permission usage.
      *
      * @return a string representing the duration of this app's usage or null if there are no
@@ -649,7 +638,6 @@
     }
 
     /**
->>>>>>> 9888f5f3
      * Build a string representing the number of milliseconds passed in.  It rounds to the nearest
      * unit.  For example, given a duration of 3500 and an English locale, this can return
      * "3 seconds".
@@ -790,8 +778,6 @@
     }
 
     /**
-<<<<<<< HEAD
-=======
      * Whether the Permissions Hub is enabled.
      *
      * @return whether the Permissions Hub is enabled.
@@ -813,7 +799,6 @@
     }
 
     /**
->>>>>>> 9888f5f3
      * Get a device protected storage based shared preferences. Avoid storing sensitive data in it.
      *
      * @param context the context to get the shared preferences
