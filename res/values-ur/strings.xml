--- conflicted
+++ resolved
@@ -22,10 +22,7 @@
     <string name="cancel" msgid="7279939269964834974">"منسوخ کریں"</string>
     <string name="app_not_found_dlg_title" msgid="8897078571059217849">"ایپ نہیں ملی"</string>
     <string name="grant_dialog_button_deny" msgid="1649644200597601964">"انکار کریں"</string>
-<<<<<<< HEAD
-=======
     <string name="grant_dialog_button_deny_and_dont_ask_again" msgid="5716583584580362144">"مستردکریں اور دوبارہ نہ پوچھیں"</string>
->>>>>>> 61718c45
     <string name="grant_dialog_button_more_info" msgid="6933952978344714007">"مزید معلومات"</string>
     <string name="grant_dialog_button_deny_anyway" msgid="6134672842863824171">"بہرصورت انکار کریں"</string>
     <string name="current_permission_template" msgid="5642540253562598515">"<xliff:g id="PERMISSION_COUNT">%2$s</xliff:g> میں سے <xliff:g id="CURRENT_PERMISSION_INDEX">%1$s</xliff:g>"</string>
@@ -38,11 +35,8 @@
     <string name="permission_revoked_all" msgid="6356577996164232918">"سبھی غیر فعال ہیں"</string>
     <string name="permission_revoked_none" msgid="266013103540772023">"کوئی بھی غیر فعال نہیں ہے"</string>
     <string name="grant_dialog_button_allow" msgid="2137542756625939532">"اجازت دیں"</string>
-<<<<<<< HEAD
-=======
     <string name="grant_dialog_button_allow_always" msgid="4201473810650722162">"ہر بار اجازت دیں"</string>
     <string name="grant_dialog_button_allow_foreground" msgid="2929490670369819475">"صرف اسی وقت اجازت دیں جب ایپ استعمال میں ہو"</string>
->>>>>>> 61718c45
     <string name="app_permissions_breadcrumb" msgid="6174723486639913311">"ایپس"</string>
     <string name="app_permissions" msgid="2778362347879465223">"ایپ کی اجازتیں"</string>
     <string name="never_ask_again" msgid="7645304182523160030">"دوبارہ نہ پوچھیں"</string>
@@ -95,13 +89,9 @@
     <string name="message_staging" msgid="641286607664721291">"ایپ کی مرحلہ بندی ہو رہی ہے…"</string>
     <string name="app_name_unknown" msgid="8288360585728122735">"نامعلوم"</string>
     <string name="permission_usage_title" msgid="8266350477620264117">"اجازتوں کا استعمال"</string>
-<<<<<<< HEAD
-    <string name="permission_usage_summary" msgid="6578074505443814465">"<xliff:g id="TIME">%2$s</xliff:g> - <xliff:g id="PERM">%1$s</xliff:g> پہلے"</string>
-=======
     <string name="permission_usage_summary_last_access" msgid="7173761056935772053">"<xliff:g id="PERM">%1$s</xliff:g> - آخری رسائی <xliff:g id="TIME">%2$s</xliff:g> پہلے"</string>
     <string name="permission_usage_summary_num_accesses" msgid="2854280891054741976">"<xliff:g id="PERM">%1$s</xliff:g> - <xliff:g id="NUM">%2$s</xliff:g> رسائی"</string>
     <string name="permission_usage_summary_num_accesses_background" msgid="2003785497588289009">"<xliff:g id="PERM">%1$s</xliff:g> - <xliff:g id="NUM_0">%2$s</xliff:g> (<xliff:g id="NUM_1">%3$s</xliff:g> پس منظر میں) رسائی"</string>
->>>>>>> 61718c45
     <string name="permission_usage_any_permission" msgid="7824062114364689751">"کوئی اجازت"</string>
     <string name="permission_usage_any_time" msgid="313857697004329939">"کسی بھی وقت"</string>
     <string name="permission_usage_last_7_days" msgid="4553199171543115540">"آخری 7 دن"</string>
@@ -109,13 +99,6 @@
     <string name="permission_usage_last_hour" msgid="2907717357748648755">"آخری 1 گھنٹہ"</string>
     <string name="permission_usage_last_15_minutes" msgid="8092341409350314280">"آخری 15 منٹ"</string>
     <string name="no_permission_usages" msgid="698858628357371611">"اجازت کا استعمال نہیں ہوا ہے"</string>
-<<<<<<< HEAD
-    <string name="app_permission_usage_title" msgid="5641038589468666526">"ایپ کی اجازتوں کا استعمال"</string>
-    <!-- no translation found for app_permission_usage_summary (8560461104458882198) -->
-    <skip />
-    <!-- no translation found for app_permission_usage_summary_no_duration (4040424337831328212) -->
-    <skip />
-=======
     <string name="permission_usage_list_title_any_time" msgid="3769244144339672988">"کسی بھی وقت رسائی حاصل کی جا سکتی ہے"</string>
     <string name="permission_usage_list_title_last_7_days" msgid="3727861046378775818">"آخر کے 7 دنوں میں رسائی"</string>
     <string name="permission_usage_list_title_last_day" msgid="5342320924730492471">"آخر کے 24 گھنٹے میں رسائی"</string>
@@ -136,7 +119,6 @@
     <string name="app_permission_usage_title" msgid="5641038589468666526">"ایپ کی اجازتوں کا استعمال"</string>
     <string name="app_permission_usage_summary" msgid="8560461104458882198">"رسائی: <xliff:g id="NUM">%1$s</xliff:g> مرتبہ۔ کل دورانیہ: <xliff:g id="DURATION">%2$s</xliff:g>۔ <xliff:g id="TIME">%3$s</xliff:g> پہلے آخری بار استعمال کیا گيا۔"</string>
     <string name="app_permission_usage_summary_no_duration" msgid="4040424337831328212">"رسائی: <xliff:g id="NUM">%1$s</xliff:g> مرتبہ۔ <xliff:g id="TIME">%2$s</xliff:g> پہلے آخری بار استعمال کیا گیا۔"</string>
->>>>>>> 61718c45
     <string name="app_permission_button_allow" msgid="1358817292836175593">"اجازت دیں"</string>
     <string name="app_permission_button_allow_always" msgid="4313513946865105788">"ہر وقت اجازت دیں"</string>
     <string name="app_permission_button_allow_foreground" msgid="6366222217615376397">"صرف اسی وقت اجازت دیں جب ایپ استعمال کی جا رہی ہو"</string>
@@ -188,21 +170,6 @@
       <item quantity="one">1 ہفتے کیلئے محفوظ اور تجزیہ کیا گیا</item>
     </plurals>
     <string name="permission_justification_undefined" msgid="5711347441966109267">"ایپ ڈیولپر نے اس بات کی وضاحت نہیں کی کہ ایپ کیسے آپ کا ڈیٹا استعمال کرتی ہے۔"</string>
-<<<<<<< HEAD
-    <!-- no translation found for no_permissions_allowed (5781278485002145993) -->
-    <skip />
-    <!-- no translation found for no_permissions_denied (2449583707612365442) -->
-    <skip />
-    <!-- no translation found for no_apps_allowed (4529095928504611810) -->
-    <skip />
-    <!-- no translation found for no_apps_denied (2736758388618487796) -->
-    <skip />
-    <string name="default_apps" msgid="8554530939151957828">"ڈیفالٹ ایپس"</string>
-    <string name="no_default_apps" msgid="5642715159090903032">"کوئی ڈیفالٹ ایپ نہیں ہے"</string>
-    <!-- no translation found for no_apps_for_default_app (5671673478949659841) -->
-    <skip />
-    <string name="role_label_dialer" msgid="3345895090725237533">"فون ایپ"</string>
-=======
     <string name="permission_subtitle_only_in_foreground" msgid="3101936262905298459">"صرف اپپ کے زیر استعمال ہونے کے دوران"</string>
     <string name="no_permissions_allowed" msgid="5781278485002145993">"کوئی اجازت نہیں دی گئی"</string>
     <string name="no_permissions_denied" msgid="2449583707612365442">"کوئی بھی اجازت مسترد نہیں ہے"</string>
@@ -227,14 +194,10 @@
     <string name="role_label_call_screening" msgid="411212589764916370">"کال اسکریننگ اپپ"</string>
     <string name="role_label_call_companion" msgid="7369723859682076467">"ساتھی اپپ برائے کال"</string>
     <string name="role_label_proxy_calling" msgid="2432073053878466863">"پراکسی کال کرنے کی اپپ"</string>
->>>>>>> 61718c45
     <string name="role_label_sms" msgid="2262769075496017522">"‏SMS ایپ"</string>
     <string name="role_label_browser" msgid="6266502234308421457">"براؤزر ایپ"</string>
     <string name="role_label_gallery" msgid="6939560238495155209">"گیلری ایپ"</string>
     <string name="role_label_music" msgid="5900245414865932272">"موسیقی ایپ"</string>
-<<<<<<< HEAD
-=======
     <!-- no translation found for encryption_unaware_confirmation_message (1366058948707595596) -->
     <skip />
->>>>>>> 61718c45
 </resources>